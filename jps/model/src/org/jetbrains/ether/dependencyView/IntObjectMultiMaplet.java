--- conflicted
+++ resolved
@@ -73,29 +73,6 @@
 
     for (final int a : keys) {
       final Collection<V> b = get(a);
-<<<<<<< HEAD
-      stream.print("  Key: ");
-      stream.println(context.getValue(a));
-      stream.println("  Values:");
-
-      final List<String> list = new LinkedList<String>();
-
-      for (final V value : b) {
-        final ByteArrayOutputStream baos = new ByteArrayOutputStream();
-        final PrintStream s = new PrintStream(baos);
-
-        value.toStream(context, s);
-
-        list.add(baos.toString());
-      }
-
-      Collections.sort(list);
-
-      for (final String l : list) {
-        stream.print(l);
-      }
-
-=======
 
       if (b.size() == 0) {
         continue;
@@ -122,7 +99,6 @@
         stream.print(l);
       }
 
->>>>>>> 12049a7e
       stream.println("  End Of Values");
     }
   }
