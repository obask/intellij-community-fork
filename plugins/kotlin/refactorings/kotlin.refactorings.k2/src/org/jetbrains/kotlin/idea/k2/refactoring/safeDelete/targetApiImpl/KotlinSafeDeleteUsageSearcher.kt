--- conflicted
+++ resolved
@@ -17,12 +17,8 @@
 import com.intellij.util.Query
 import org.jetbrains.kotlin.analysis.api.analyze
 import org.jetbrains.kotlin.analysis.api.symbols.KaCallableSymbol
-<<<<<<< HEAD
 import org.jetbrains.kotlin.analysis.api.symbols.KaClassSymbol
-=======
-import org.jetbrains.kotlin.analysis.api.symbols.KaClassOrObjectSymbol
 import org.jetbrains.kotlin.analysis.api.symbols.KaSymbolModality
->>>>>>> 7db36688
 import org.jetbrains.kotlin.analysis.api.symbols.markers.KaSymbolWithModality
 import org.jetbrains.kotlin.descriptors.Modality
 import org.jetbrains.kotlin.idea.KotlinLanguage
@@ -91,13 +87,8 @@
                             val superMethods =
                                 (ktElement.symbol as? KaCallableSymbol)?.directlyOverriddenSymbols ?: return@analyze
                             val abstractExternalSuper = superMethods.find {
-<<<<<<< HEAD
                                 val superClassSymbol = it.containingSymbol as? KaClassSymbol ?: return@find false
-                                if ((it as? KaSymbolWithModality)?.modality != Modality.ABSTRACT) return@find false
-=======
-                                val superClassSymbol = it.containingSymbol as? KaClassOrObjectSymbol ?: return@find false
                                 if ((it as? KaSymbolWithModality)?.modality != KaSymbolModality.ABSTRACT) return@find false
->>>>>>> 7db36688
                                 return@find !superClassSymbol.isSubClassOf(elementClassSymbol)
                             }
 
