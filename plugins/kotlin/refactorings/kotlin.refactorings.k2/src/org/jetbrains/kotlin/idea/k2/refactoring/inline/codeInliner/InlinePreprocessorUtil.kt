--- conflicted
+++ resolved
@@ -246,13 +246,8 @@
                     (resolveCall?.singleFunctionCallOrNull() ?: resolveCall?.singleVariableAccessCall())?.partiallyAppliedSymbol
 
                 val value =
-<<<<<<< HEAD
-                    (partiallyAppliedSymbol?.extensionReceiver ?: partiallyAppliedSymbol?.dispatchReceiver) as? KtImplicitReceiverValue
+                    (partiallyAppliedSymbol?.extensionReceiver ?: partiallyAppliedSymbol?.dispatchReceiver) as? KaImplicitReceiverValue
                 val originalSymbol = originalDeclaration.getSymbol() as? KaCallableSymbol
-=======
-                    (partiallyAppliedSymbol?.extensionReceiver ?: partiallyAppliedSymbol?.dispatchReceiver) as? KaImplicitReceiverValue
-                val originalSymbol = originalDeclaration.getSymbol() as? KtCallableSymbol
->>>>>>> f8d0b80e
                 val originalSymbolReceiverType = originalSymbol?.receiverType
                 val originalSymbolDispatchType = originalSymbol?.getDispatchReceiverType()
                 if (value != null) {
@@ -308,13 +303,8 @@
     }
 }
 
-<<<<<<< HEAD
 context(KaSession)
-internal fun getThisQualifier(receiverValue: KtImplicitReceiverValue): String {
-=======
-context(KtAnalysisSession)
 internal fun getThisQualifier(receiverValue: KaImplicitReceiverValue): String {
->>>>>>> f8d0b80e
     val symbol = receiverValue.symbol
     return if ((symbol as? KaClassOrObjectSymbol)?.classKind == KaClassKind.COMPANION_OBJECT) {
         (symbol.getContainingSymbol() as KaClassifierSymbol).name!!.asString() + "." + symbol.name!!.asString()
