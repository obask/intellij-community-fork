// Copyright 2000-2024 JetBrains s.r.o. and contributors. Use of this source code is governed by the Apache 2.0 license.
package org.jetbrains.kotlin.idea.k2.refactoring.move.processor

import com.intellij.openapi.actionSystem.ex.ActionUtil
import com.intellij.openapi.util.Ref
import com.intellij.psi.PsiElement
import com.intellij.refactoring.BaseRefactoringProcessor
import com.intellij.refactoring.RefactoringBundle
import com.intellij.refactoring.listeners.RefactoringEventData
import com.intellij.refactoring.util.MoveRenameUsageInfo
import com.intellij.usageView.UsageInfo
import com.intellij.usageView.UsageViewDescriptor
import org.jetbrains.kotlin.analysis.api.KaAllowAnalysisOnEdt
import org.jetbrains.kotlin.analysis.api.lifetime.allowAnalysisOnEdt
import org.jetbrains.kotlin.idea.base.psi.deleteSingle
import org.jetbrains.kotlin.idea.base.resources.KotlinBundle
import org.jetbrains.kotlin.idea.k2.refactoring.move.descriptor.K2MoveDescriptor
import org.jetbrains.kotlin.idea.k2.refactoring.move.processor.K2MoveRenameUsageInfo.Companion.unMarkNonUpdatableUsages

/**
 * K2 move refactoring processor that moves declarations inside a new target according to the passed [descriptor]. The main difference
 * between this refactoring processor and [K2MoveFilesOrDirectoriesRefactoringProcessor] is that this processor moves declarations
 * individually and regenerates the imports that are required for the move. While in [K2MoveFilesOrDirectoriesRefactoringProcessor] the
 * whole file, including imports, is moved, then imports are adjusted when necessary.
 */
class K2MoveDeclarationsRefactoringProcessor(val descriptor: K2MoveDescriptor.Declarations) : BaseRefactoringProcessor(descriptor.project) {
    override fun getCommandName(): String = KotlinBundle.message("command.move.declarations")

    override fun createUsageViewDescriptor(usages: Array<out UsageInfo>): UsageViewDescriptor = descriptor.usageViewDescriptor()

    override fun findUsages(): Array<UsageInfo> {
        if (!descriptor.searchReferences) return emptyArray()
        return descriptor.source.elements.flatMap {
            it.findUsages(descriptor.searchInComments, descriptor.searchForText, descriptor.target.pkgName)
        }.toTypedArray()
    }

    override fun preprocessUsages(refUsages: Ref<Array<UsageInfo>>): Boolean {
        val usages = refUsages.get()
        val conflicts = ActionUtil.underModalProgress(
            descriptor.project,
            RefactoringBundle.message("detecting.possible.conflicts")
        ) {
            findAllMoveConflicts(
                declarationsToCheck = descriptor.source.elements,
                allDeclarationsToMove = descriptor.source.elements,
                targetDir = descriptor.target.baseDirectory,
                targetPkg = descriptor.target.pkgName,
                targetFileName = descriptor.target.fileName,
                usages = usages.filterIsInstance<MoveRenameUsageInfo>()
            )
        }
        val toContinue = showConflicts(conflicts, usages)
        if (!toContinue) return false
        unMarkNonUpdatableUsages(descriptor.source.elements)
        refUsages.set(usages.toList().filterUpdatable().toTypedArray())
        return true
    }

<<<<<<< HEAD
    @OptIn(KtAllowAnalysisOnEdt::class)
    override fun performRefactoring(usages: Array<out UsageInfo>) {
        allowAnalysisOnEdt {
            val elementsToMove = descriptor.source.elements

            val targetFile = descriptor.target.getOrCreateTarget()
            val sourceFiles = elementsToMove.map { it.containingKtFile }.distinct()
            val oldToNewMap = elementsToMove.moveInto(targetFile)
            descriptor.source.elements.forEach(PsiElement::deleteSingle)
            retargetUsagesAfterMove(usages.toList(), oldToNewMap)
            for (sourceFile in sourceFiles) {
                if (sourceFile.declarations.isEmpty()) sourceFile.delete()
            }
=======
    @OptIn(KaAllowAnalysisOnEdt::class)
    override fun performRefactoring(usages: Array<out UsageInfo>) = allowAnalysisOnEdt {
        val elementsToMove = descriptor.source.elements
        unMarkNonUpdatableUsages(elementsToMove)
        val targetFile = descriptor.target.getOrCreateTarget()
        val sourceFiles = elementsToMove.map { it.containingKtFile }.distinct()
        val oldToNewMap = elementsToMove.moveInto(targetFile)
        descriptor.source.elements.forEach(PsiElement::deleteSingle)
        retargetUsagesAfterMove(usages.toList(), oldToNewMap)
        for (sourceFile in sourceFiles) {
            if (sourceFile.declarations.isEmpty()) sourceFile.delete()
>>>>>>> 1a607214
        }
    }

    override fun getBeforeData(): RefactoringEventData = RefactoringEventData().apply {
        addElements(descriptor.source.elements)
    }
}<|MERGE_RESOLUTION|>--- conflicted
+++ resolved
@@ -57,8 +57,7 @@
         return true
     }
 
-<<<<<<< HEAD
-    @OptIn(KtAllowAnalysisOnEdt::class)
+    @OptIn(KaAllowAnalysisOnEdt::class)
     override fun performRefactoring(usages: Array<out UsageInfo>) {
         allowAnalysisOnEdt {
             val elementsToMove = descriptor.source.elements
@@ -71,19 +70,6 @@
             for (sourceFile in sourceFiles) {
                 if (sourceFile.declarations.isEmpty()) sourceFile.delete()
             }
-=======
-    @OptIn(KaAllowAnalysisOnEdt::class)
-    override fun performRefactoring(usages: Array<out UsageInfo>) = allowAnalysisOnEdt {
-        val elementsToMove = descriptor.source.elements
-        unMarkNonUpdatableUsages(elementsToMove)
-        val targetFile = descriptor.target.getOrCreateTarget()
-        val sourceFiles = elementsToMove.map { it.containingKtFile }.distinct()
-        val oldToNewMap = elementsToMove.moveInto(targetFile)
-        descriptor.source.elements.forEach(PsiElement::deleteSingle)
-        retargetUsagesAfterMove(usages.toList(), oldToNewMap)
-        for (sourceFile in sourceFiles) {
-            if (sourceFile.declarations.isEmpty()) sourceFile.delete()
->>>>>>> 1a607214
         }
     }
 
