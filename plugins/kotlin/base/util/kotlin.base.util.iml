<?xml version="1.0" encoding="UTF-8"?>
<module type="JAVA_MODULE" version="4">
  <component name="NewModuleRootManager" inherit-compiler-output="true">
    <exclude-output />
    <content url="file://$MODULE_DIR$">
      <sourceFolder url="file://$MODULE_DIR$/src" isTestSource="false" />
      <sourceFolder url="file://$MODULE_DIR$/test" isTestSource="true" />
    </content>
    <orderEntry type="inheritedJdk" />
    <orderEntry type="sourceFolder" forTests="false" />
    <orderEntry type="library" name="kotlin-stdlib" level="project" />
    <orderEntry type="library" name="kotlinc.kotlin-compiler-common" level="project" />
    <orderEntry type="library" name="kotlinc.kotlin-compiler-fe10" level="project" />
    <orderEntry type="library" name="kotlinc.kotlin-jps-common" level="project" />
    <orderEntry type="library" name="kotlinx-coroutines-core" level="project" />
    <orderEntry type="module" module-name="kotlin.base.frontend-agnostic" />
    <orderEntry type="module" module-name="intellij.platform.ide.impl" />
    <orderEntry type="module" module-name="intellij.platform.externalSystem" />
    <orderEntry type="module" module-name="intellij.platform.lang.core" />
    <orderEntry type="module" module-name="intellij.platform.diff.impl" />
    <orderEntry type="module" module-name="intellij.platform.indexing" />
    <orderEntry type="module" module-name="intellij.java.psi.impl" />
    <orderEntry type="library" scope="TEST" name="kotlin-test-junit" level="project" />
    <orderEntry type="library" scope="TEST" name="kotlin-test" level="project" />
    <orderEntry type="library" scope="TEST" name="JUnit4" level="project" />
    <orderEntry type="module" module-name="intellij.java.analysis.impl" />
    <orderEntry type="module" module-name="intellij.platform.workspace.jps" />
    <orderEntry type="module" module-name="intellij.platform.backend.workspace" />
<<<<<<< HEAD
    <orderEntry type="module" module-name="intellij.platform.core.ui" />
    <orderEntry type="module" module-name="kotlin.base.resources" />
=======
    <orderEntry type="library" name="gson" level="project" />
>>>>>>> 905ab062
  </component>
</module><|MERGE_RESOLUTION|>--- conflicted
+++ resolved
@@ -26,11 +26,8 @@
     <orderEntry type="module" module-name="intellij.java.analysis.impl" />
     <orderEntry type="module" module-name="intellij.platform.workspace.jps" />
     <orderEntry type="module" module-name="intellij.platform.backend.workspace" />
-<<<<<<< HEAD
+    <orderEntry type="library" name="gson" level="project" />
     <orderEntry type="module" module-name="intellij.platform.core.ui" />
     <orderEntry type="module" module-name="kotlin.base.resources" />
-=======
-    <orderEntry type="library" name="gson" level="project" />
->>>>>>> 905ab062
   </component>
 </module>