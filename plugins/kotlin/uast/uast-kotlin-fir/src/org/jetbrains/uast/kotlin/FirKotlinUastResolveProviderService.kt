--- conflicted
+++ resolved
@@ -53,13 +53,8 @@
 
     override fun convertValueArguments(ktCallElement: KtCallElement, parent: UElement): List<UNamedExpression>? {
         analyzeForUast(ktCallElement) {
-<<<<<<< HEAD
-            val argumentMapping = ktCallElement.resolveCall()?.singleFunctionCallOrNull()?.argumentMapping ?: return null
+            val argumentMapping = ktCallElement.resolveCallOld()?.singleFunctionCallOrNull()?.argumentMapping ?: return null
             val handledParameters = mutableSetOf<KaValueParameterSymbol>()
-=======
-            val argumentMapping = ktCallElement.resolveCallOld()?.singleFunctionCallOrNull()?.argumentMapping ?: return null
-            val handledParameters = mutableSetOf<KtValueParameterSymbol>()
->>>>>>> f8d0b80e
             val valueArguments = SmartList<UNamedExpression>()
             // NB: we need a loop over call element's value arguments to preserve their order.
             ktCallElement.valueArguments.forEach {
@@ -294,15 +289,9 @@
 
     override fun resolvedFunctionName(ktCallElement: KtCallElement): String? {
         analyzeForUast(ktCallElement) {
-<<<<<<< HEAD
-            val resolvedFunctionLikeSymbol = ktCallElement.resolveCall()?.singleFunctionCallOrNull()?.symbol ?: return null
+            val resolvedFunctionLikeSymbol = ktCallElement.resolveCallOld()?.singleFunctionCallOrNull()?.symbol ?: return null
             return (resolvedFunctionLikeSymbol as? KaNamedSymbol)?.name?.identifierOrNullIfSpecial
                 ?: (resolvedFunctionLikeSymbol as? KaConstructorSymbol)?.let { SpecialNames.INIT.asString() }
-=======
-            val resolvedFunctionLikeSymbol = ktCallElement.resolveCallOld()?.singleFunctionCallOrNull()?.symbol ?: return null
-            return (resolvedFunctionLikeSymbol as? KtNamedSymbol)?.name?.identifierOrNullIfSpecial
-                ?: (resolvedFunctionLikeSymbol as? KtConstructorSymbol)?.let { SpecialNames.INIT.asString() }
->>>>>>> f8d0b80e
         }
     }
 
