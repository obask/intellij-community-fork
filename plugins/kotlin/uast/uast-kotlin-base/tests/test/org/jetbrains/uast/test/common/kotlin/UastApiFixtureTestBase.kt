// Copyright 2000-2022 JetBrains s.r.o. and contributors. Use of this source code is governed by the Apache 2.0 license.
package org.jetbrains.uast.test.common.kotlin

import com.intellij.psi.PsiElement
import com.intellij.psi.PsiModifier
import com.intellij.psi.PsiModifierListOwner
import com.intellij.psi.PsiRecursiveElementVisitor
import com.intellij.testFramework.fixtures.JavaCodeInsightTestFixture
import junit.framework.TestCase
import org.jetbrains.annotations.Nullable
import org.jetbrains.kotlin.psi.KtConstructor
import org.jetbrains.kotlin.util.OperatorNameConventions
import org.jetbrains.uast.*
import com.intellij.platform.uast.testFramework.env.findElementByTextFromPsi
import org.jetbrains.kotlin.psi.KtDestructuringDeclaration
import org.jetbrains.kotlin.psi.psiUtil.getParentOfType
import org.jetbrains.uast.util.isConstructorCall
import org.jetbrains.uast.visitor.AbstractUastVisitor

interface UastApiFixtureTestBase : UastPluginSelection {
    fun checkAssigningArrayElementType(myFixture: JavaCodeInsightTestFixture) {
        myFixture.configureByText(
            "MyClass.kt", """ 
            fun foo() {
                val arr = arrayOfNulls<List<*>>(10)
                arr[0] = emptyList<Any>()
                
                val lst = mutableListOf<List<*>>()
                lst[0] = emptyList<Any>()
            }
        """
        )

        val uFile = myFixture.file.toUElement()!!

        TestCase.assertEquals(
            "java.util.List<?>",
            uFile.findElementByTextFromPsi<UExpression>("arr[0]").getExpressionType()?.canonicalText
        )
        TestCase.assertEquals(
            "java.util.List<?>",
            uFile.findElementByTextFromPsi<UExpression>("lst[0]").getExpressionType()?.canonicalText
        )
    }

    fun checkArgumentForParameter_smartcast(myFixture: JavaCodeInsightTestFixture) {
        myFixture.configureByText(
            "main.kt", """
                open class A
                class B : A()

                private fun processB(b: B): Int = 2

                fun test(a: A) {
                    if (a is B) {
                        process<caret>B(a)
                    }
                }
            """.trimIndent()
        )

        val uCallExpression = myFixture.file.findElementAt(myFixture.caretOffset).toUElement().getUCallExpression()
            .orFail("cant convert to UCallExpression")
        val arg = uCallExpression.getArgumentForParameter(0)
        TestCase.assertNotNull(arg)
        TestCase.assertTrue(arg is USimpleNameReferenceExpression)
        TestCase.assertEquals("a", (arg as? USimpleNameReferenceExpression)?.resolvedName)
    }

    fun checkDivByZero(myFixture: JavaCodeInsightTestFixture) {
        myFixture.configureByText(
            "MyClass.kt", """
            val p = 1 / 0
        """
        )

        val uFile = myFixture.file.toUElement()!!
        val p = uFile.findElementByTextFromPsi<UVariable>("p", strict = false)
        TestCase.assertNotNull("can't convert property p", p)
        TestCase.assertNotNull("can't find property initializer", p.uastInitializer)
        TestCase.assertNull("Should not see ArithmeticException", p.uastInitializer?.evaluate())
    }

    fun checkDetailsOfDeprecatedHidden(myFixture: JavaCodeInsightTestFixture) {
        myFixture.configureByText(
            // Example from KTIJ-18039
            "MyClass.kt", """
            @Deprecated(level = DeprecationLevel.WARNING, message="subject to change")
            fun test1() { }
            @Deprecated(level = DeprecationLevel.HIDDEN, message="no longer supported")
            fun test2() = Test(22)
            
            class Test(private val parameter: Int)  {
                @Deprecated(message = "Binary compatibility", level = DeprecationLevel.HIDDEN)
                constructor() : this(42)
            }
        """
        )

        val uFile = myFixture.file.toUElement()!!

        val test1 = uFile.findElementByTextFromPsi<UMethod>("test1", strict = false)
        TestCase.assertNotNull("can't convert function test1", test1)
        // KTIJ-18716
        TestCase.assertTrue("Warning level, hasAnnotation", test1.javaPsi.hasAnnotation("kotlin.Deprecated"))
        // KTIJ-18039
        TestCase.assertTrue("Warning level, isDeprecated", test1.javaPsi.isDeprecated)
        // KTIJ-18720
        TestCase.assertTrue("Warning level, public", test1.javaPsi.hasModifierProperty(PsiModifier.PUBLIC))
        // KTIJ-23807
        TestCase.assertTrue("Warning level, nullability", test1.javaPsi.annotations.none { it.isNullnessAnnotation })

        val test2 = uFile.findElementByTextFromPsi<UMethod>("test2", strict = false)
        TestCase.assertNotNull("can't convert function test2", test2)
        // KTIJ-18716
        TestCase.assertTrue("Hidden level, hasAnnotation", test2.javaPsi.hasAnnotation("kotlin.Deprecated"))
        // KTIJ-18039
        TestCase.assertTrue("Hidden level, isDeprecated", test2.javaPsi.isDeprecated)
        // KTIJ-18720
        TestCase.assertTrue("Hidden level, public", test2.javaPsi.hasModifierProperty(PsiModifier.PUBLIC))
        // KTIJ-23807
        TestCase.assertNotNull("Hidden level, nullability", test2.javaPsi.annotations.singleOrNull { it.isNullnessAnnotation })

        val testClass = uFile.findElementByTextFromPsi<UClass>("Test", strict = false)
        TestCase.assertNotNull("can't convert class Test", testClass)
        testClass.methods.forEach { mtd ->
            if (mtd.sourcePsi is KtConstructor<*>) {
                // KTIJ-20200
                TestCase.assertTrue("$mtd should be marked as a constructor", mtd.isConstructor)
            }
        }
    }

    fun checkTypesOfDeprecatedHidden(myFixture: JavaCodeInsightTestFixture) {
        myFixture.configureByText(
            "main.kt", """
                interface State<out T> {
                    val value: T
                }

                @Deprecated(level = DeprecationLevel.HIDDEN, message="no longer supported")
                fun before(
                    i : Int?,
                    s : String?,
                    vararg vs : Any,
                ): State<String> {
                    return object : State<String> {
                        override val value: String = i?.toString() ?: s ?: "42"
                    }
                }
                
                fun after(
                    i : Int?,
                    s : String?,
                    vararg vs : Any,
                ): State<String> {
                    return object : State<String> {
                        override val value: String = i?.toString() ?: s ?: "42"
                    }
                }
            """.trimIndent()
        )

        val uFile = myFixture.file.toUElement()!!

        val before = uFile.findElementByTextFromPsi<UMethod>("before", strict = false)
            .orFail("cant convert to UMethod: before")
        val after = uFile.findElementByTextFromPsi<UMethod>("after", strict = false)
            .orFail("cant convert to UMethod: after")

        TestCase.assertEquals("return type", after.returnType, before.returnType)

        TestCase.assertEquals(after.uastParameters.size, before.uastParameters.size)
        after.uastParameters.zip(before.uastParameters).forEach { (afterParam, beforeParam) ->
            val paramName = afterParam.name
            TestCase.assertEquals(paramName, beforeParam.name)
            TestCase.assertEquals(paramName, afterParam.isVarArgs, beforeParam.isVarArgs)
            TestCase.assertEquals(paramName, afterParam.type, beforeParam.type)
            TestCase.assertEquals(
                paramName,
                (afterParam.javaPsi as PsiModifierListOwner).hasAnnotation(Nullable::class.java.name),
                (beforeParam.javaPsi as PsiModifierListOwner).hasAnnotation(Nullable::class.java.name)
            )
        }
    }

    fun checkReifiedTypeNullability(myFixture: JavaCodeInsightTestFixture) {
        myFixture.configureByText(
            "main.kt", """
                import kotlin.reflect.KClass

                interface NavArgs
                class Fragment
                class Bundle
                class NavArgsLazy<Args : NavArgs>(
                    private val navArgsClass: KClass<Args>,
                    private val argumentProducer: () -> Bundle
                )
                
                inline fun <reified Args : NavArgs> Fragment.navArgs() = NavArgsLazy(Args::class) {
                    throw IllegalStateException("Fragment $this has null arguments")
                }
                
                inline fun <reified Args : NavArgs> Fragment.navArgsNullable(flag: Boolean) =
                    if (flag)
                        NavArgsLazy(Args::class) {
                            throw IllegalStateException("Fragment $this has null arguments")
                        }
                    else
                        null
            """.trimIndent()
        )

        val uFile = myFixture.file.toUElement()!!

        uFile.accept(object : AbstractUastVisitor() {
            override fun visitMethod(node: UMethod): Boolean {
                if (!node.name.startsWith("navArgs")) return super.visitMethod(node)

                TestCase.assertEquals("NavArgsLazy<Args>", node.javaPsi.returnType?.canonicalText)

                val annotations = node.javaPsi.annotations
                TestCase.assertEquals(1, annotations.size)
                val annotation = annotations.single()
                if (node.name.endsWith("Nullable")) {
                    TestCase.assertTrue(annotation.isNullable)
                } else {
                    TestCase.assertTrue(annotation.isNotNull)
                }

                return super.visitMethod(node)
            }
        })
    }

    fun checkImplicitReceiverType(myFixture: JavaCodeInsightTestFixture) {
        myFixture.addClass(
            """
            public class MyBundle {
              public void putString(String key, String value) { }
            }
            """.trimIndent()
        )
        myFixture.configureByText(
            "main.kt", """
                fun foo() {
                  MyBundle().apply {
                    <caret>putString("k", "v")
                  }
                }
            """.trimIndent()
        )

        val uCallExpression = myFixture.file.findElementAt(myFixture.caretOffset).toUElement().getUCallExpression()
            .orFail("cant convert to UCallExpression")
        TestCase.assertEquals("putString", uCallExpression.methodName)
        TestCase.assertEquals("MyBundle", uCallExpression.receiverType?.canonicalText)
    }

    fun checkSubstitutedReceiverType(myFixture: JavaCodeInsightTestFixture) {
        myFixture.configureByText(
            "main.kt", """
                inline fun <T, R> T.use(block: (T) -> R): R {
                  return block(this)
                }
                
                fun foo() {
                  // T: String, R: Int
                  val len = "42".u<caret>se { it.length }
                }
            """.trimIndent()
        )

        val uCallExpression = myFixture.file.findElementAt(myFixture.caretOffset).toUElement().getUCallExpression()
            .orFail("cant convert to UCallExpression")
        TestCase.assertEquals("use", uCallExpression.methodName)
        TestCase.assertEquals("java.lang.String", uCallExpression.receiverType?.canonicalText)
    }

    fun checkUnderscoreOperatorForTypeArguments(myFixture: JavaCodeInsightTestFixture) {
        // example from https://kotlinlang.org/docs/generics.html#underscore-operator-for-type-arguments
        // modified to avoid using reflection (::class.java)
        myFixture.configureByText(
            "main.kt", """
                abstract class SomeClass<T> {
                    abstract fun execute() : T
                }

                class SomeImplementation : SomeClass<String>() {
                    override fun execute(): String = "Test"
                }

                class OtherImplementation : SomeClass<Int>() {
                    override fun execute(): Int = 42
                }

                object Runner {
                    inline fun <reified S: SomeClass<T>, T> run(instance: S) : T {
                        return instance.execute()
                    }
                }

                fun test() {
                    val i = SomeImplementation()
                    // T is inferred as String because SomeImplementation derives from SomeClass<String>
                    val s = Runner.run<_, _>(i)
                    assert(s == "Test")

                    val j = OtherImplementation()
                    // T is inferred as Int because OtherImplementation derives from SomeClass<Int>
                    val n = Runner.run<_, _>(j)
                    assert(n == 42)
                }
            """.trimIndent()
        )

        val uFile = myFixture.file.toUElement()!!
        uFile.accept(object : AbstractUastVisitor() {
            override fun visitCallExpression(node: UCallExpression): Boolean {
                if (node.methodName != "run") return super.visitCallExpression(node)

                TestCase.assertEquals(2, node.typeArgumentCount)
                val firstTypeArg = node.typeArguments[0]
                val secondTypeArg = node.typeArguments[1]

                when (firstTypeArg.canonicalText) {
                    "SomeImplementation" -> {
                        TestCase.assertEquals("java.lang.String", secondTypeArg.canonicalText)
                    }
                    "OtherImplementation" -> {
                        TestCase.assertEquals("java.lang.Integer", secondTypeArg.canonicalText)
                    }
                    else -> TestCase.assertFalse("Unexpected $firstTypeArg", true)
                }

                return super.visitCallExpression(node)
            }
        })
    }

    fun checkCallKindOfSamConstructor(myFixture: JavaCodeInsightTestFixture) {
        myFixture.configureByText(
            "main.kt", """
                val r = java.lang.Runnable { }
            """.trimIndent()
        )

        val uFile = myFixture.file.toUElement()!!
        val uCallExpression = uFile.findElementByTextFromPsi<UCallExpression>("Runnable", strict = false)
            .orFail("cant convert to UCallExpression")
        TestCase.assertEquals("Runnable", uCallExpression.methodName)
        TestCase.assertEquals(UastCallKind.CONSTRUCTOR_CALL, uCallExpression.kind)
    }

    // Regression test from KTIJ-23503
    fun checkExpressionTypeFromIncorrectObject(myFixture: JavaCodeInsightTestFixture) {
        myFixture.configureByText(
            "main.kt", """
                class Outer() {
                    object { // <no name provided>
                        class Inner() {}

                        fun getInner() = Inner()
                    }
                }

                fun main(args: Array<String>) {
                    val inner = Outer.getInner()
                }
            """.trimIndent()
        )

        val errorType = "<ErrorType>"
        val expectedPsiTypes = setOf("Outer.Inner", errorType)
        myFixture.file.accept(object : PsiRecursiveElementVisitor() {
            override fun visitElement(element: PsiElement) {
                // Mimic what [IconLineMarkerProvider#collectSlowLineMarkers] does.
                element.toUElementOfType<UCallExpression>()?.let {
                    val expressionType = it.getExpressionType()?.canonicalText ?: errorType
                    TestCase.assertTrue(
                        expressionType,
                        expressionType in expectedPsiTypes ||
                                // FE1.0 outputs Outer.no_name_in_PSI_hashcode.Inner
                                (expressionType.startsWith("Outer.") && expressionType.endsWith(".Inner"))
                    )
                }

                super.visitElement(element)
            }
        })
    }

    fun checkExpressionTypeForCallToInternalOperator(myFixture: JavaCodeInsightTestFixture) {
        myFixture.configureByText(
            "main.kt", """
                object Dependency {
                    internal operator fun unaryPlus() = Any()
                    operator fun unaryMinus() = Any()
                    operator fun not() = Any()
                }
                
                class OtherDependency {
                    internal operator fun inc() = this
                    operator fun dec() = this
                }
                
                fun test {
                    +Dependency
                    Dependency.unaryPlus()
                    -Dependency
                    Dependency.unaryMinus()
                    !Dependency
                    Dependency.not()
                    
                    var x = OtherDependency()
                    x++
                    x.inc()
                    x--
                    x.dec()
                }
            """.trimIndent()
        )

        val uFile = myFixture.file.toUElement()!!

        val binaryOperators = setOf("inc", "dec")

        uFile.accept(object : AbstractUastVisitor() {
            override fun visitCallExpression(node: UCallExpression): Boolean {
                if (node.isConstructorCall()) return super.visitCallExpression(node)

                if (node.methodName in binaryOperators) {
                    TestCase.assertEquals("OtherDependency", node.getExpressionType()?.canonicalText)
                } else {
                    TestCase.assertEquals("java.lang.Object", node.getExpressionType()?.canonicalText)
                }

                return super.visitCallExpression(node)
            }

            override fun visitPrefixExpression(node: UPrefixExpression): Boolean {
                TestCase.assertEquals("java.lang.Object", node.getExpressionType()?.canonicalText)

                return super.visitPrefixExpression(node)
            }

            override fun visitPostfixExpression(node: UPostfixExpression): Boolean {
                TestCase.assertEquals("OtherDependency", node.getExpressionType()?.canonicalText)

                return super.visitPostfixExpression(node)
            }
        })
    }

    fun checkFlexibleFunctionalInterfaceType(myFixture: JavaCodeInsightTestFixture) {
        myFixture.addClass(
            """
                package test.pkg;
                public interface ThrowingRunnable {
                    void run() throws Throwable;
                }
            """.trimIndent()
        )
        myFixture.addClass(
            """
                package test.pkg;
                public class Assert {
                    public static <T extends Throwable> T assertThrows(Class<T> expectedThrowable, ThrowingRunnable runnable) {}
                }
            """.trimIndent()
        )
        myFixture.configureByText(
            "main.kt", """
                import test.pkg.Assert

                fun dummy() = Any()
                
                fun test() {
                    Assert.assertThrows(Throwable::class.java) { dummy() }
                }
            """.trimIndent()
        )

        val uFile = myFixture.file.toUElement()!!
        val uLambdaExpression = uFile.findElementByTextFromPsi<ULambdaExpression>("{ dummy() }")
            .orFail("cant convert to ULambdaExpression")
        TestCase.assertEquals("test.pkg.ThrowingRunnable", uLambdaExpression.functionalInterfaceType?.canonicalText)
    }

    fun checkInvokedLambdaBody(myFixture: JavaCodeInsightTestFixture) {
        myFixture.configureByText(
            "main.kt", """
                class Lambda {
                  fun unusedLambda(s: String, o: Any) {
                    {
                      s === o
                      o.toString()
                      s.length
                    }
                  }

                  fun invokedLambda(s: String, o: Any) {
                    {
                      s === o
                      o.toString()
                      s.length
                    }()
                  }
                }
            """.trimIndent()
        )

        val uFile = myFixture.file.toUElement()!!
        var unusedLambda: ULambdaExpression? = null
        var invokedLambda: ULambdaExpression? = null
        uFile.accept(object : AbstractUastVisitor() {
            private var containingUMethod: UMethod? = null

            override fun visitMethod(node: UMethod): Boolean {
                containingUMethod = node
                return super.visitMethod(node)
            }

            override fun afterVisitMethod(node: UMethod) {
                containingUMethod = null
                super.afterVisitMethod(node)
            }

            override fun visitLambdaExpression(node: ULambdaExpression): Boolean {
                if (containingUMethod?.name == "unusedLambda") {
                    unusedLambda = node
                }

                return super.visitLambdaExpression(node)
            }

            override fun visitCallExpression(node: UCallExpression): Boolean {
                if (node.methodName != OperatorNameConventions.INVOKE.identifier) return super.visitCallExpression(node)

                val receiver = node.receiver
                TestCase.assertNotNull(receiver)
                TestCase.assertTrue(receiver is ULambdaExpression)
                invokedLambda = receiver as ULambdaExpression

                return super.visitCallExpression(node)
            }
        })
        TestCase.assertNotNull(unusedLambda)
        TestCase.assertNotNull(invokedLambda)
        TestCase.assertEquals(unusedLambda!!.asRecursiveLogString(), invokedLambda!!.asRecursiveLogString())
    }

    fun checkLambdaImplicitParameters(myFixture: JavaCodeInsightTestFixture) {
        myFixture.configureByText(
            "main.kt", """
                inline fun <T> fun0Consumer(f: () -> T): T {
                  return f()
                }
                
                inline fun <P, R> fun1Consumer(arg: P, f: (P) -> R): R {
                    return f(arg)
                }
                
                inline fun <P, R> fun1ExtConsumer(arg: P, f: P.() -> R): R {
                    return arg.f()
                }
                
                inline fun <P1, P2, R> fun2Consumer(arg1: P1, arg2: P2, f: (P1, P2) -> R): R {
                    return f(arg1, arg2)
                }
                
                inline fun <P1, P2, R> fun2ExtConsumer(arg1: P1, arg2: P2, f: P1.(P2) -> R): R {
                    return arg1.f(arg2)
                }
                
                fun test() {
                    fun0Consumer {
                        println("Function0")
                    }
                    fun1Consumer(42) {
                        println(it)
                    }
                    fun1ExtConsumer(42) {
                        println(this)
                    }
                    fun2Consumer(42, "42") { p1, p2 ->
                        println(p1.toString() == p2)
                    }
                    fun2ExtConsumer(42, "42") { 
                        println(this.toString() == it)
                    }
                }
            """.trimIndent()
        )

        val uFile = myFixture.file.toUElement()!!
        uFile.accept(object : AbstractUastVisitor() {
            override fun visitLambdaExpression(node: ULambdaExpression): Boolean {
                val parameters = node.parameters
                val methodName = (node.uastParent as? UCallExpression)?.methodName
                TestCase.assertNotNull(methodName)

                when (methodName!!) {
                    "fun0Consumer" -> {
                        TestCase.assertTrue(parameters.isEmpty())
                    }
                    "fun1Consumer" -> {
                        TestCase.assertEquals(1, parameters.size)
                        val it = parameters.single()
                        TestCase.assertEquals("it", it.name)
                        TestCase.assertEquals("int", it.type.canonicalText)
                    }
                    "fun1ExtConsumer" -> {
                        TestCase.assertEquals(1, parameters.size)
                        val it = parameters.single()
                        TestCase.assertEquals("<this>", it.name)
                        TestCase.assertEquals("int", it.type.canonicalText)
                    }
                    "fun2Consumer" -> {
                        TestCase.assertEquals(2, parameters.size)
                        val p1 = parameters[0]
                        TestCase.assertEquals("p1", p1.name)
                        TestCase.assertEquals("int", p1.type.canonicalText)
                        val p2 = parameters[1]
                        TestCase.assertEquals("p2", p2.name)
                        TestCase.assertEquals("java.lang.String", p2.type.canonicalText)
                    }
                    "fun2ExtConsumer" -> {
                        TestCase.assertEquals(2, parameters.size)
                        val p1 = parameters[0]
                        TestCase.assertEquals("<this>", p1.name)
                        TestCase.assertEquals("int", p1.type.canonicalText)
                        val p2 = parameters[1]
                        TestCase.assertEquals("it", p2.name)
                        TestCase.assertEquals("java.lang.String", p2.type.canonicalText)
                    }
                    else -> TestCase.assertFalse("Unexpected $methodName", true)
                }

                return super.visitLambdaExpression(node)
            }
        })
    }

<<<<<<< HEAD
    fun checkIdentifierOfNullableExtensionReceiver(myFixture: JavaCodeInsightTestFixture) {
        myFixture.configureByText(
            "main.kt", """
                enum class SortOrder {
                  ASCENDING, DESCENDING, UNSORTED
                }

                fun <C> Comparator<C>?.withOrder(sortOrder: SortOrder): Comparator<C>? =
                  this?.let {
                    when (sortOrder) {
                      SortOrder.ASCENDING -> it
                      SortOrder.DESCENDING -> it.reversed()
                      SortOrder.UNSORTED -> null
                    }
                  }
            """.trimIndent()
        )

        val uFile = myFixture.file.toUElement()!!
        val withOrder = uFile.findElementByTextFromPsi<UMethod>("withOrder", strict = false)
            .orFail("can't convert extension function: withOrder")
        val extensionReceiver = withOrder.uastParameters.first()
        val identifier = extensionReceiver.uastAnchor as? UIdentifier
        TestCase.assertNotNull(identifier)
    }

=======
    fun checkLambdaBodyAsParentOfDestructuringDeclaration(myFixture: JavaCodeInsightTestFixture) {
        // KTIJ-24108
        myFixture.configureByText(
            "main.kt", """
                fun fi(data: List<String>) =
                    data.filter {
                        va<caret>l (a, b)
                    }
            """.trimIndent()
        )

        val destructuringDeclaration =
            myFixture.file.findElementAt(myFixture.caretOffset)
                ?.getParentOfType<KtDestructuringDeclaration>(strict = true)
                .orFail("Cannot find KtDestructuringDeclaration")

        val uDestructuringDeclaration =
            destructuringDeclaration.toUElement().orFail("Cannot convert to KotlinUDestructuringDeclarationExpression")

        TestCase.assertNotNull(uDestructuringDeclaration.uastParent)
    }
>>>>>>> 735c4410
}<|MERGE_RESOLUTION|>--- conflicted
+++ resolved
@@ -642,7 +642,28 @@
         })
     }
 
-<<<<<<< HEAD
+    fun checkLambdaBodyAsParentOfDestructuringDeclaration(myFixture: JavaCodeInsightTestFixture) {
+        // KTIJ-24108
+        myFixture.configureByText(
+            "main.kt", """
+                fun fi(data: List<String>) =
+                    data.filter {
+                        va<caret>l (a, b)
+                    }
+            """.trimIndent()
+        )
+
+        val destructuringDeclaration =
+            myFixture.file.findElementAt(myFixture.caretOffset)
+                ?.getParentOfType<KtDestructuringDeclaration>(strict = true)
+                .orFail("Cannot find KtDestructuringDeclaration")
+
+        val uDestructuringDeclaration =
+            destructuringDeclaration.toUElement().orFail("Cannot convert to KotlinUDestructuringDeclarationExpression")
+
+        TestCase.assertNotNull(uDestructuringDeclaration.uastParent)
+    }
+
     fun checkIdentifierOfNullableExtensionReceiver(myFixture: JavaCodeInsightTestFixture) {
         myFixture.configureByText(
             "main.kt", """
@@ -668,28 +689,4 @@
         val identifier = extensionReceiver.uastAnchor as? UIdentifier
         TestCase.assertNotNull(identifier)
     }
-
-=======
-    fun checkLambdaBodyAsParentOfDestructuringDeclaration(myFixture: JavaCodeInsightTestFixture) {
-        // KTIJ-24108
-        myFixture.configureByText(
-            "main.kt", """
-                fun fi(data: List<String>) =
-                    data.filter {
-                        va<caret>l (a, b)
-                    }
-            """.trimIndent()
-        )
-
-        val destructuringDeclaration =
-            myFixture.file.findElementAt(myFixture.caretOffset)
-                ?.getParentOfType<KtDestructuringDeclaration>(strict = true)
-                .orFail("Cannot find KtDestructuringDeclaration")
-
-        val uDestructuringDeclaration =
-            destructuringDeclaration.toUElement().orFail("Cannot convert to KotlinUDestructuringDeclarationExpression")
-
-        TestCase.assertNotNull(uDestructuringDeclaration.uastParent)
-    }
->>>>>>> 735c4410
 }