package de.plushnikov.intellij.plugin.inspection;

import com.intellij.codeInspection.ProblemHighlightType;
import com.intellij.codeInspection.ProblemsHolder;
import com.intellij.psi.*;
import de.plushnikov.intellij.plugin.LombokBundle;
import de.plushnikov.intellij.plugin.LombokClassNames;
import de.plushnikov.intellij.plugin.lombokconfig.ConfigDiscovery;
import de.plushnikov.intellij.plugin.lombokconfig.ConfigKey;
import de.plushnikov.intellij.plugin.util.PsiAnnotationSearchUtil;
import org.jetbrains.annotations.NotNull;

import java.util.Collection;
<<<<<<< HEAD
import java.util.Objects;
=======
>>>>>>> 7b9b8cc1

/**
 * @author Plushnikov Michail
 */
public class SpringQualifierCopyableLombokAnnotationInspection extends LombokJavaInspectionBase {

  private static final String SPRING_QUALIFIER_FQN = "org.springframework.beans.factory.annotation.Qualifier";

  @NotNull
  @Override
  protected PsiElementVisitor createVisitor(@NotNull final ProblemsHolder holder, final boolean isOnTheFly) {
    return new LombokElementVisitor(holder);
  }

  private static class LombokElementVisitor extends JavaElementVisitor {
    private final ProblemsHolder holder;

    LombokElementVisitor(ProblemsHolder holder) {
      this.holder = holder;
    }

    @Override
    public void visitAnnotation(final PsiAnnotation annotation) {
      if (annotation.hasQualifiedName(SPRING_QUALIFIER_FQN)) {

        PsiAnnotationOwner annotationOwner = annotation.getOwner();
        if (annotationOwner instanceof PsiModifierList) {
          PsiElement annotationOwnerParent = ((PsiModifierList)annotationOwner).getParent();
          if (annotationOwnerParent instanceof PsiField) {
            PsiClass psiClass = ((PsiField)annotationOwnerParent).getContainingClass();
            if (psiClass != null && PsiAnnotationSearchUtil.isAnnotatedWith(psiClass,
                                                                            LombokClassNames.REQUIRED_ARGS_CONSTRUCTOR,
                                                                            LombokClassNames.ALL_ARGS_CONSTRUCTOR)) {
              Collection<String> configuredCopyableAnnotations =
                ConfigDiscovery.getInstance().getMultipleValueLombokConfigProperty(ConfigKey.COPYABLE_ANNOTATIONS, psiClass);

              if (!configuredCopyableAnnotations.contains(SPRING_QUALIFIER_FQN)) {
                holder.registerProblem(annotation,
                                       LombokBundle.message("inspection.message.annotation.not.lombok.copyable",
                                                            SPRING_QUALIFIER_FQN),
                                       ProblemHighlightType.WARNING);
              }
            }
          }
        }
      }
    }
  }
}<|MERGE_RESOLUTION|>--- conflicted
+++ resolved
@@ -11,10 +11,6 @@
 import org.jetbrains.annotations.NotNull;
 
 import java.util.Collection;
-<<<<<<< HEAD
-import java.util.Objects;
-=======
->>>>>>> 7b9b8cc1
 
 /**
  * @author Plushnikov Michail
