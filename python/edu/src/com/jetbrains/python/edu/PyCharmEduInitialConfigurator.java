/*
 * Copyright 2000-2013 JetBrains s.r.o.
 *
 * Licensed under the Apache License, Version 2.0 (the "License");
 * you may not use this file except in compliance with the License.
 * You may obtain a copy of the License at
 *
 * http://www.apache.org/licenses/LICENSE-2.0
 *
 * Unless required by applicable law or agreed to in writing, software
 * distributed under the License is distributed on an "AS IS" BASIS,
 * WITHOUT WARRANTIES OR CONDITIONS OF ANY KIND, either express or implied.
 * See the License for the specific language governing permissions and
 * limitations under the License.
 */
package com.jetbrains.python.edu;

import com.google.common.collect.Sets;
import com.intellij.codeInsight.CodeInsightSettings;
import com.intellij.codeInsight.intention.IntentionActionBean;
import com.intellij.codeInsight.intention.IntentionManager;
import com.intellij.execution.Executor;
import com.intellij.execution.ExecutorRegistryImpl;
import com.intellij.execution.executors.DefaultDebugExecutor;
import com.intellij.ide.AppLifecycleListener;
import com.intellij.ide.GeneralSettings;
import com.intellij.ide.SelectInTarget;
import com.intellij.ide.projectView.impl.AbstractProjectViewPane;
import com.intellij.ide.scopeView.ScopeViewPane;
import com.intellij.ide.ui.UISettings;
import com.intellij.ide.ui.customization.ActionUrl;
import com.intellij.ide.ui.customization.CustomActionsSchema;
import com.intellij.ide.ui.customization.CustomizationUtil;
import com.intellij.ide.util.PropertiesComponent;
import com.intellij.ide.util.TipAndTrickBean;
import com.intellij.notification.EventLog;
import com.intellij.openapi.actionSystem.ActionManager;
import com.intellij.openapi.actionSystem.AnAction;
import com.intellij.openapi.actionSystem.DefaultActionGroup;
import com.intellij.openapi.application.ApplicationManager;
import com.intellij.openapi.editor.colors.EditorColorsManager;
import com.intellij.openapi.editor.colors.EditorColorsScheme;
import com.intellij.openapi.editor.ex.EditorSettingsExternalizable;
import com.intellij.openapi.extensions.Extensions;
import com.intellij.openapi.extensions.ExtensionsArea;
import com.intellij.openapi.fileChooser.impl.FileChooserUtil;
import com.intellij.openapi.fileTypes.FileTypeManager;
import com.intellij.openapi.keymap.Keymap;
import com.intellij.openapi.keymap.ex.KeymapManagerEx;
import com.intellij.openapi.keymap.impl.KeymapImpl;
import com.intellij.openapi.keymap.impl.ui.Group;
import com.intellij.openapi.project.DumbAwareRunnable;
import com.intellij.openapi.project.Project;
import com.intellij.openapi.project.ProjectManager;
import com.intellij.openapi.project.ProjectManagerAdapter;
import com.intellij.openapi.project.ex.ProjectManagerEx;
import com.intellij.openapi.startup.StartupManager;
import com.intellij.openapi.util.Disposer;
import com.intellij.openapi.util.registry.Registry;
import com.intellij.openapi.vfs.VfsUtil;
import com.intellij.openapi.wm.*;
import com.intellij.platform.DirectoryProjectConfigurator;
import com.intellij.platform.PlatformProjectViewOpener;
import com.intellij.psi.codeStyle.CodeStyleSettings;
import com.intellij.psi.codeStyle.CodeStyleSettingsManager;
import com.intellij.ui.treeStructure.Tree;
import com.intellij.util.containers.ContainerUtil;
import com.intellij.util.messages.MessageBus;
import com.intellij.util.ui.tree.TreeUtil;
import com.jetbrains.python.PythonLanguage;
import com.jetbrains.python.codeInsight.PyCodeInsightSettings;
import org.jetbrains.annotations.NonNls;
import org.jetbrains.annotations.NotNull;
import org.jetbrains.annotations.Nullable;

import javax.swing.*;
import javax.swing.tree.DefaultMutableTreeNode;
import javax.swing.tree.DefaultTreeModel;
import javax.swing.tree.TreeNode;
import javax.swing.tree.TreePath;
import java.util.HashSet;
import java.util.Set;

/**
 * @author traff
 */
@SuppressWarnings({"UtilityClassWithoutPrivateConstructor", "UtilityClassWithPublicConstructor"})
public class PyCharmEduInitialConfigurator {
  @NonNls private static final String DISPLAYED_PROPERTY = "PyCharmEDU.initialConfigurationShown";

  @NonNls private static final String CONFIGURED = "PyCharmEDU.InitialConfiguration";
  @NonNls private static final String CONFIGURED_V1 = "PyCharmEDU.InitialConfiguration.V1";

  private static final Set<String> UNRELATED_TIPS = Sets.newHashSet("LiveTemplatesDjango.html", "TerminalOpen.html",
                                                                    "Terminal.html", "ConfiguringTerminal.html");
  private static final Set<String> HIDDEN_ACTIONS = ContainerUtil.newHashSet("CopyAsPlainText", "CopyAsRichText", "EditorPasteSimple",
                                                                             "Folding", "Generate", "CompareClipboardWithSelection",
                                                                             "ChangeFileEncodingAction", "CloseAllUnmodifiedEditors",
                                                                             "CloseAllUnpinnedEditors", "CloseAllEditorsButActive",
                                                                             "CopyReference", "MoveTabRight", "MoveTabDown", "External Tools",
                                                                             "MoveEditorToOppositeTabGroup", "OpenEditorInOppositeTabGroup",
                                                                             "ChangeSplitOrientation", "PinActiveTab", "Tabs Placement",
                                                                             "TabsAlphabeticalMode", "AddNewTabToTheEndMode", "NextTab",
                                                                             "PreviousTab", "Add to Favorites", "Add All To Favorites",
                                                                             "ValidateXml", "NewHtmlFile", "CleanPyc", "Images.ShowThumbnails",
                                                                             "CompareFileWithEditor", "SynchronizeCurrentFile",
                                                                             "Mark Directory As", "CompareTwoFiles", "ShowFilePath",
                                                                             "ChangesView.ApplyPatch", "TemplateProjectProperties",
                                                                             "ExportToHTML", "SaveAll", "Export/Import Actions",
                                                                             "Synchronize", "Line Separators", "ToggleReadOnlyAttribute",
                                                                             "Macros", "EditorToggleCase", "EditorJoinLines", "FillParagraph",
                                                                             "Convert Indents", "TemplateParametersNavigation", "EscapeEntities",
                                                                             "QuickDefinition", "ExpressionTypeInfo", "EditorContextInfo",
                                                                             "ShowErrorDescription", "RecentChanges", "CompareActions",
                                                                             "GotoCustomRegion", "JumpToLastChange", "JumpToNextChange",
                                                                             "SelectIn", "GotoTypeDeclaration", "QuickChangeScheme",
                                                                             "GotoTest", "GotoRelated", "Hierarchy Actions", "Bookmarks",
                                                                             "Goto Error/Bookmark Actions", "GoToEditPointGroup",
                                                                             "Change Navigation Actions", "Method Navigation Actions",
                                                                             "EvaluateExpression", "Pause", "ViewBreakpoints",
                                                                             "XDebugger.MuteBreakpoints");

  public static class First {

    public First() {
      patchRootAreaExtensions();
    }
  }

  /**
   * @noinspection UnusedParameters
   */
  public PyCharmEduInitialConfigurator(MessageBus bus,
                                       CodeInsightSettings codeInsightSettings,
                                       final PropertiesComponent propertiesComponent,
                                       FileTypeManager fileTypeManager,
                                       final ProjectManagerEx projectManager) {
    final UISettings uiSettings = UISettings.getInstance();
    if (!propertiesComponent.getBoolean(CONFIGURED_V1, false)) {
      patchMainMenu();
      uiSettings.SHOW_NAVIGATION_BAR = false;
      propertiesComponent.setValue(CONFIGURED_V1, "true");
    }

    if (!propertiesComponent.getBoolean(CONFIGURED, false)) {
      propertiesComponent.setValue(CONFIGURED, "true");
      propertiesComponent.setValue("toolwindow.stripes.buttons.info.shown", "true");

      uiSettings.HIDE_TOOL_STRIPES = false;
      uiSettings.SHOW_MEMORY_INDICATOR = false;
      uiSettings.SHOW_DIRECTORY_FOR_NON_UNIQUE_FILENAMES = true;
      uiSettings.SHOW_MAIN_TOOLBAR = false;

      codeInsightSettings.REFORMAT_ON_PASTE = CodeInsightSettings.NO_REFORMAT;

      Registry.get("ide.new.settings.dialog").setValue(true);

      GeneralSettings.getInstance().setShowTipsOnStartup(false);

      EditorSettingsExternalizable.getInstance().setVirtualSpace(false);
      EditorSettingsExternalizable.getInstance().getOptions().ARE_LINE_NUMBERS_SHOWN = true;
      final CodeStyleSettings settings = CodeStyleSettingsManager.getInstance().getCurrentSettings();
      settings.ALIGN_MULTILINE_PARAMETERS_IN_CALLS = true;
      settings.getCommonSettings(PythonLanguage.getInstance()).ALIGN_MULTILINE_PARAMETERS_IN_CALLS = true;
      uiSettings.SHOW_DIRECTORY_FOR_NON_UNIQUE_FILENAMES = true;
      uiSettings.SHOW_MEMORY_INDICATOR = false;
      final String ignoredFilesList = fileTypeManager.getIgnoredFilesList();
      ApplicationManager.getApplication().invokeLater(new Runnable() {
        @Override
        public void run() {
          ApplicationManager.getApplication().runWriteAction(new Runnable() {
            @Override
            public void run() {
              FileTypeManager.getInstance().setIgnoredFilesList(ignoredFilesList + ";*$py.class");
            }
          });
        }
      });
      PyCodeInsightSettings.getInstance().SHOW_IMPORT_POPUP = false;
    }
    final EditorColorsScheme editorColorsScheme = EditorColorsManager.getInstance().getScheme(EditorColorsScheme.DEFAULT_SCHEME_NAME);
    editorColorsScheme.setEditorFontSize(14);

    if (!propertiesComponent.isValueSet(DISPLAYED_PROPERTY)) {

      bus.connect().subscribe(AppLifecycleListener.TOPIC, new AppLifecycleListener.Adapter() {
        @Override
        public void welcomeScreenDisplayed() {

          ApplicationManager.getApplication().invokeLater(new Runnable() {
            @Override
            public void run() {
              if (!propertiesComponent.isValueSet(DISPLAYED_PROPERTY)) {
                GeneralSettings.getInstance().setShowTipsOnStartup(false);
                propertiesComponent.setValue(DISPLAYED_PROPERTY, "true");

                patchKeymap();
              }
            }
          });
        }
      });
    }

    bus.connect().subscribe(ProjectManager.TOPIC, new ProjectManagerAdapter() {
      @Override
      public void projectOpened(final Project project) {
        if (project.isDefault()) return;
        if (FileChooserUtil.getLastOpenedFile(project) == null) {
          FileChooserUtil.setLastOpenedFile(project, VfsUtil.getUserHomeDir());
        }

        patchProjectAreaExtensions(project);

        StartupManager.getInstance(project).runWhenProjectIsInitialized(new DumbAwareRunnable() {
          @Override
          public void run() {
            if (project.isDisposed()) return;

            ToolWindowManager.getInstance(project).invokeLater(new Runnable() {
              int count = 0;

              public void run() {
                if (project.isDisposed()) return;
                if (count++ < 3) { // we need to call this after ToolWindowManagerImpl.registerToolWindowsFromBeans
                  ToolWindowManager.getInstance(project).invokeLater(this);
                  return;
                }
                ToolWindow toolWindow = ToolWindowManager.getInstance(project).getToolWindow("Project");
                if (toolWindow.getType() != ToolWindowType.SLIDING) {
                  toolWindow.activate(null);
                }
              }
            });
          }
        });
      }
    });
  }

  private static void patchMainMenu() {
    final CustomActionsSchema schema = new CustomActionsSchema();

    final JTree actionsTree = new Tree();
    Group rootGroup = new Group("root", null, null);
    final DefaultMutableTreeNode root = new DefaultMutableTreeNode(rootGroup);
    DefaultTreeModel model = new DefaultTreeModel(root);
    actionsTree.setModel(model);

    schema.fillActionGroups(root);
    for (int i = 0; i < root.getChildCount(); i++) {
      final DefaultMutableTreeNode treeNode = (DefaultMutableTreeNode)root.getChildAt(i);
      if ("Main menu".equals(getItemId(treeNode))) {
        hideActionFromMainMenu(root, schema, treeNode);
      }
      hideActions(schema, root, treeNode, HIDDEN_ACTIONS);
    }
    CustomActionsSchema.getInstance().copyFrom(schema);
  }

  private static void hideActionFromMainMenu(@NotNull final DefaultMutableTreeNode root,
                                             @NotNull final CustomActionsSchema schema, DefaultMutableTreeNode mainMenu){
    final HashSet<String> menuItems = ContainerUtil.newHashSet("Tools", "VCS", "Refactor", "Code", "Window", "Run");
    hideActions(schema, root, mainMenu, menuItems);
  }

  private static void hideActions(@NotNull CustomActionsSchema schema, @NotNull DefaultMutableTreeNode root,
                                  @NotNull final TreeNode actionGroup, Set<String> items) {
    for(int i = 0; i < actionGroup.getChildCount(); i++){
      final DefaultMutableTreeNode child = (DefaultMutableTreeNode)actionGroup.getChildAt(i);
      final int childCount = child.getChildCount();
      final String childId = getItemId(child);
      if (childId != null && items.contains(childId)){
        final TreePath treePath = TreeUtil.getPath(root, child);
        final ActionUrl url = CustomizationUtil.getActionUrl(treePath, ActionUrl.DELETED);
        schema.addAction(url);
      }
      else if (childCount > 0) {
        hideActions(schema, child, child, items);
      }
    }
  }

  @Nullable
  private static String getItemId(@NotNull final DefaultMutableTreeNode child) {
    final Object userObject = child.getUserObject();
    if (userObject instanceof String) return (String)userObject;
    return userObject instanceof Group ? ((Group)userObject).getName() : null;
  }

  private static void patchRootAreaExtensions() {
    ExtensionsArea rootArea = Extensions.getArea(null);

    for (ToolWindowEP ep : Extensions.getExtensions(ToolWindowEP.EP_NAME)) {
      if (ToolWindowId.FAVORITES_VIEW.equals(ep.id) || ToolWindowId.TODO_VIEW.equals(ep.id) || EventLog.LOG_TOOL_WINDOW_ID.equals(ep.id)
          || ToolWindowId.STRUCTURE_VIEW.equals(ep.id)) {
        rootArea.getExtensionPoint(ToolWindowEP.EP_NAME).unregisterExtension(ep);
      }
    }

    for (DirectoryProjectConfigurator ep : Extensions.getExtensions(DirectoryProjectConfigurator.EP_NAME)) {
      if (ep instanceof PlatformProjectViewOpener) {
        rootArea.getExtensionPoint(DirectoryProjectConfigurator.EP_NAME).unregisterExtension(ep);
      }
    }

    // unregister unrelated tips
    for (TipAndTrickBean tip : Extensions.getExtensions(TipAndTrickBean.EP_NAME)) {
      if (UNRELATED_TIPS.contains(tip.fileName)) {
        rootArea.getExtensionPoint(TipAndTrickBean.EP_NAME).unregisterExtension(tip);
      }
    }

    for (IntentionActionBean ep : Extensions.getExtensions(IntentionManager.EP_INTENTION_ACTIONS)) {
      if ("org.intellij.lang.regexp.intention.CheckRegExpIntentionAction".equals(ep.className)) {
        rootArea.getExtensionPoint(IntentionManager.EP_INTENTION_ACTIONS).unregisterExtension(ep);
      }
    }
  }

  private static void patchProjectAreaExtensions(@NotNull final Project project) {
<<<<<<< HEAD
    ExtensionsArea projectArea = Extensions.getArea(project);

=======
    Executor debugExecutor = DefaultDebugExecutor.getDebugExecutorInstance();
    unregisterAction(debugExecutor.getId(), ExecutorRegistryImpl.RUNNERS_GROUP);
    unregisterAction(debugExecutor.getContextActionId(), ExecutorRegistryImpl.RUN_CONTEXT_GROUP);
>>>>>>> 8c465f8c
    for (SelectInTarget target : Extensions.getExtensions(SelectInTarget.EP_NAME, project)) {
      if (ToolWindowId.FAVORITES_VIEW.equals(target.getToolWindowId()) ||
          ToolWindowId.STRUCTURE_VIEW.equals(target.getToolWindowId())) {
        projectArea.getExtensionPoint(SelectInTarget.EP_NAME).unregisterExtension(target);
      }
    }

    for (AbstractProjectViewPane pane : Extensions.getExtensions(AbstractProjectViewPane.EP_NAME, project)) {
      if (pane.getId().equals(ScopeViewPane.ID)) {
        Disposer.dispose(pane);
        projectArea.getExtensionPoint(AbstractProjectViewPane.EP_NAME).unregisterExtension(pane);
      }
    }
  }

  private static void unregisterAction(String actionId, String groupId) {
    ActionManager actionManager = ActionManager.getInstance();
    AnAction action = actionManager.getAction(actionId);
    if (action != null) {
      AnAction actionGroup = actionManager.getAction(groupId);
      if (actionGroup != null && actionGroup instanceof DefaultActionGroup) {
        ((DefaultActionGroup)actionGroup).remove(action);
        actionManager.unregisterAction(actionId);
      }
    }
  }

  private static void patchKeymap() {
    Set<String> droppedActions = ContainerUtil.newHashSet(
      "AddToFavoritesPopup",
      "DatabaseView.ImportDataSources",
      "CompileDirty", "Compile",
      // hidden
      "AddNewFavoritesList", "EditFavorites", "RenameFavoritesList", "RemoveFavoritesList");
    KeymapManagerEx keymapManager = KeymapManagerEx.getInstanceEx();


    for (Keymap keymap : keymapManager.getAllKeymaps()) {
      if (keymap.canModify()) continue;

      KeymapImpl keymapImpl = (KeymapImpl)keymap;

      for (String id : keymapImpl.getOwnActionIds()) {
        if (droppedActions.contains(id)) keymapImpl.clearOwnActionsId(id);
      }
    }
  }

}<|MERGE_RESOLUTION|>--- conflicted
+++ resolved
@@ -319,14 +319,12 @@
   }
 
   private static void patchProjectAreaExtensions(@NotNull final Project project) {
-<<<<<<< HEAD
-    ExtensionsArea projectArea = Extensions.getArea(project);
-
-=======
     Executor debugExecutor = DefaultDebugExecutor.getDebugExecutorInstance();
     unregisterAction(debugExecutor.getId(), ExecutorRegistryImpl.RUNNERS_GROUP);
     unregisterAction(debugExecutor.getContextActionId(), ExecutorRegistryImpl.RUN_CONTEXT_GROUP);
->>>>>>> 8c465f8c
+
+    ExtensionsArea projectArea = Extensions.getArea(project);
+
     for (SelectInTarget target : Extensions.getExtensions(SelectInTarget.EP_NAME, project)) {
       if (ToolWindowId.FAVORITES_VIEW.equals(target.getToolWindowId()) ||
           ToolWindowId.STRUCTURE_VIEW.equals(target.getToolWindowId())) {
