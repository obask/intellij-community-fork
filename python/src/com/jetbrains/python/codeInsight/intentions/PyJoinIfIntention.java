--- conflicted
+++ resolved
@@ -41,7 +41,6 @@
     PyIfStatement expression =
       PsiTreeUtil.getParentOfType(file.findElementAt(editor.getCaretModel().getOffset()), PyIfStatement.class);
 
-<<<<<<< HEAD
     PyIfStatement outer = getIfStatement(expression);
     if (outer != null) {
       if (outer.getElsePart() != null || outer.getElifParts().length > 0) return false;
@@ -55,19 +54,6 @@
           if (stList.getStatements().length != 0)
             return true;
       }
-=======
-
-    PyIfStatement ifStatement = getIfStatement(expression);
-    PyStatement firstStatement = getFirstStatement(ifStatement);
-
-    if (firstStatement != null) {
-      if (((PyIfStatement)firstStatement).getElifParts().length != 0) return false;
-      if (((PyIfStatement)firstStatement).getElsePart() != null) return false;
-      PyStatementList stList = ((PyIfStatement)firstStatement).getIfPart().getStatementList();
-      if (stList != null)
-        if (stList.getStatements().length != 0)
-          return true;
->>>>>>> 0401cdc3
     }
     return false;
   }
