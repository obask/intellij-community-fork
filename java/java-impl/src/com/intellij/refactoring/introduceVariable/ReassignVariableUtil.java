/*
 * Copyright 2000-2015 JetBrains s.r.o.
 *
 * Licensed under the Apache License, Version 2.0 (the "License");
 * you may not use this file except in compliance with the License.
 * You may obtain a copy of the License at
 *
 * http://www.apache.org/licenses/LICENSE-2.0
 *
 * Unless required by applicable law or agreed to in writing, software
 * distributed under the License is distributed on an "AS IS" BASIS,
 * WITHOUT WARRANTIES OR CONDITIONS OF ANY KIND, either express or implied.
 * See the License for the specific language governing permissions and
 * limitations under the License.
 */
package com.intellij.refactoring.introduceVariable;

import com.google.common.annotations.VisibleForTesting;
import com.intellij.codeInsight.daemon.impl.analysis.HighlightControlFlowUtil;
import com.intellij.codeInsight.template.impl.TemplateManagerImpl;
import com.intellij.codeInsight.template.impl.TemplateState;
import com.intellij.openapi.application.ApplicationManager;
import com.intellij.openapi.application.Result;
import com.intellij.openapi.command.WriteCommandAction;
import com.intellij.openapi.editor.Editor;
import com.intellij.openapi.editor.RangeMarker;
import com.intellij.openapi.editor.VisualPosition;
import com.intellij.openapi.ui.popup.JBPopup;
import com.intellij.openapi.ui.popup.JBPopupFactory;
import com.intellij.openapi.util.Key;
import com.intellij.psi.*;
import com.intellij.psi.scope.processor.VariablesProcessor;
import com.intellij.psi.scope.util.PsiScopesUtil;
import com.intellij.psi.search.LocalSearchScope;
import com.intellij.psi.search.searches.ReferencesSearch;
import com.intellij.psi.util.PsiUtil;
import com.intellij.psi.util.TypeConversionUtil;
import com.intellij.refactoring.rename.inplace.InplaceRefactoring;
import com.intellij.ui.ListCellRendererWrapper;
import com.intellij.ui.awt.RelativePoint;
<<<<<<< HEAD
=======
import com.intellij.ui.components.JBList;
>>>>>>> 76f5832e
import org.jetbrains.annotations.NotNull;
import org.jetbrains.annotations.Nullable;

import javax.swing.*;
import java.awt.*;
import java.util.ArrayList;
import java.util.Collection;
import java.util.List;

public class ReassignVariableUtil {
  static final Key<SmartPsiElementPointer<PsiDeclarationStatement>> DECLARATION_KEY = Key.create("var.type");
  static final Key<RangeMarker[]> OCCURRENCES_KEY = Key.create("occurrences");

  private ReassignVariableUtil() {
  }

  @VisibleForTesting
  public static boolean reassign(final Editor editor) {
    final SmartPsiElementPointer<PsiDeclarationStatement> pointer = editor.getUserData(DECLARATION_KEY);
    final PsiDeclarationStatement declaration = pointer != null ? pointer.getElement() : null;
    final PsiType type = getVariableType(declaration);
    if (type != null) {
      VariablesProcessor proc = findVariablesOfType(declaration, type);
      if (proc.size() > 0) {

        List<PsiVariable> vars = new ArrayList<>();
        for (int i = 0; i < proc.size(); i++) {
          final PsiVariable variable = proc.getResult(i);
          PsiElement outerCodeBlock = PsiUtil.getVariableCodeBlock(variable, null);
          if (outerCodeBlock == null) continue;
          if (ReferencesSearch.search(variable, new LocalSearchScope(outerCodeBlock)).forEach(reference -> {
            final PsiElement element = reference.getElement();
            if (element != null) {
              return HighlightControlFlowUtil.getInnerClassVariableReferencedFrom(variable, element) == null;
            }
            return true;
          })) {
            vars.add(variable);
          }
        }

        if (vars.isEmpty()) {
          return true;
        }

        if (vars.size() == 1) {
          replaceWithAssignment(declaration, proc.getResult(0), editor);
          return true;
        }

<<<<<<< HEAD
        JBPopup popup = JBPopupFactory.getInstance()
          .createPopupChooserBuilder(vars)
          .setTitle("Choose variable to reassign")
          .setRequestFocus(true)
          .setRenderer(new ListCellRendererWrapper<PsiVariable>() {
            @Override
            public void customize(JList list, PsiVariable value, int index, boolean selected, boolean hasFocus) {
              if (value != null) {
                setText(value.getName());
                setIcon(value.getIcon(0));
              }
            }
          })
          .setItemChoosenCallback((selectedValue) -> replaceWithAssignment(declaration, selectedValue, editor))
          .createPopup();
        if (ApplicationManager.getApplication().isOnAir()) {
          popup.showInBestPositionFor(editor);
        } else {
          final VisualPosition visualPosition = editor.getCaretModel().getVisualPosition();
          final Point point = editor.visualPositionToXY(new VisualPosition(visualPosition.line + 1, visualPosition.column));
          popup.show(new RelativePoint(editor.getContentComponent(), point));
        }
=======
        final DefaultListModel<PsiVariable> model = new DefaultListModel<>();
        for (PsiVariable var : vars) {
          model.addElement(var);
        }
        final JBList<PsiVariable> list = new JBList<>(model);
        list.setCellRenderer(new ListCellRendererWrapper<PsiVariable>() {
          @Override
          public void customize(JList list, PsiVariable value, int index, boolean selected, boolean hasFocus) {
            if (value != null) {
              setText(value.getName());
              setIcon(value.getIcon(0));
            }
          }
        });


        final VisualPosition visualPosition = editor.getCaretModel().getVisualPosition();
        final Point point = editor.visualPositionToXY(new VisualPosition(visualPosition.line + 1, visualPosition.column));
        JBPopupFactory.getInstance().createListPopupBuilder(list)
          .setTitle("Choose variable to reassign")
          .setRequestFocus(true)
          .setItemChoosenCallback(() -> replaceWithAssignment(declaration, list.getSelectedValue(), editor)).createPopup().show(new RelativePoint(editor.getContentComponent(), point));
>>>>>>> 76f5832e
      }

      return true;
    }
    return false;
  }

  @Nullable
  static PsiType getVariableType(@Nullable PsiDeclarationStatement declaration) {
    if (declaration != null) {
      final PsiElement[] declaredElements = declaration.getDeclaredElements();
      if (declaredElements.length > 0 && declaredElements[0] instanceof PsiVariable) {
        return ((PsiVariable)declaredElements[0]).getType();
      }
    }
    return null;
  }

  static VariablesProcessor findVariablesOfType(final PsiDeclarationStatement declaration, final PsiType type) {
    VariablesProcessor proc = new VariablesProcessor(false) {
      @Override
      protected boolean check(PsiVariable var, ResolveState state) {
        for (PsiElement element : declaration.getDeclaredElements()) {
          if (element == var) return false;
        }
        return TypeConversionUtil.isAssignable(var.getType(), type);
      }
    };
    PsiElement scope = declaration;
    while (scope != null) {
      if (scope instanceof PsiFile || 
          scope instanceof PsiMethod || 
          scope instanceof PsiLambdaExpression ||
          scope instanceof PsiClassInitializer) break;
      scope = scope.getParent();
    }
    if (scope == null) return proc;
    PsiScopesUtil.treeWalkUp(proc, declaration, scope);
    return proc;
  }

  static void replaceWithAssignment(final PsiDeclarationStatement declaration, final PsiVariable variable, final Editor editor) {
    final PsiVariable var = (PsiVariable)declaration.getDeclaredElements()[0];
    final PsiExpression initializer = var.getInitializer();
    new WriteCommandAction(declaration.getProject()) {
      @Override
      protected void run(@NotNull Result result) throws Throwable {
        final PsiElementFactory elementFactory = JavaPsiFacade.getElementFactory(variable.getProject());
        final String chosenVariableName = variable.getName();
        //would generate red code for final variables
        PsiElement newDeclaration = elementFactory.createStatementFromText(chosenVariableName + " = " + initializer.getText() + ";", declaration);
        final Collection<PsiReference> references = ReferencesSearch.search(var).findAll();
        newDeclaration = declaration.replace(newDeclaration);
        for (PsiReference reference : references) {
          final PsiElement element = reference.getElement();
          if (element instanceof PsiExpression) {
            element.replace(elementFactory.createExpressionFromText(chosenVariableName, newDeclaration));
          }
        }
        final PsiModifierList modifierList = variable.getModifierList();
        if (modifierList != null) {
          modifierList.setModifierProperty(PsiModifier.FINAL, false);
        }
      }
    }.execute();
    finishTemplate(editor);
  }

  private static void finishTemplate(Editor editor) {
    final TemplateState templateState = TemplateManagerImpl.getTemplateState(editor);
    final InplaceRefactoring renamer = editor.getUserData(InplaceRefactoring.INPLACE_RENAMER);
    if (templateState != null && renamer != null) {
      templateState.gotoEnd(true);
      editor.putUserData(InplaceRefactoring.INPLACE_RENAMER, null);
    }
  }
}<|MERGE_RESOLUTION|>--- conflicted
+++ resolved
@@ -38,10 +38,6 @@
 import com.intellij.refactoring.rename.inplace.InplaceRefactoring;
 import com.intellij.ui.ListCellRendererWrapper;
 import com.intellij.ui.awt.RelativePoint;
-<<<<<<< HEAD
-=======
-import com.intellij.ui.components.JBList;
->>>>>>> 76f5832e
 import org.jetbrains.annotations.NotNull;
 import org.jetbrains.annotations.Nullable;
 
@@ -92,7 +88,6 @@
           return true;
         }
 
-<<<<<<< HEAD
         JBPopup popup = JBPopupFactory.getInstance()
           .createPopupChooserBuilder(vars)
           .setTitle("Choose variable to reassign")
@@ -115,30 +110,6 @@
           final Point point = editor.visualPositionToXY(new VisualPosition(visualPosition.line + 1, visualPosition.column));
           popup.show(new RelativePoint(editor.getContentComponent(), point));
         }
-=======
-        final DefaultListModel<PsiVariable> model = new DefaultListModel<>();
-        for (PsiVariable var : vars) {
-          model.addElement(var);
-        }
-        final JBList<PsiVariable> list = new JBList<>(model);
-        list.setCellRenderer(new ListCellRendererWrapper<PsiVariable>() {
-          @Override
-          public void customize(JList list, PsiVariable value, int index, boolean selected, boolean hasFocus) {
-            if (value != null) {
-              setText(value.getName());
-              setIcon(value.getIcon(0));
-            }
-          }
-        });
-
-
-        final VisualPosition visualPosition = editor.getCaretModel().getVisualPosition();
-        final Point point = editor.visualPositionToXY(new VisualPosition(visualPosition.line + 1, visualPosition.column));
-        JBPopupFactory.getInstance().createListPopupBuilder(list)
-          .setTitle("Choose variable to reassign")
-          .setRequestFocus(true)
-          .setItemChoosenCallback(() -> replaceWithAssignment(declaration, list.getSelectedValue(), editor)).createPopup().show(new RelativePoint(editor.getContentComponent(), point));
->>>>>>> 76f5832e
       }
 
       return true;
