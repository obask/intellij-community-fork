/*
 * Copyright 2000-2016 JetBrains s.r.o.
 *
 * Licensed under the Apache License, Version 2.0 (the "License");
 * you may not use this file except in compliance with the License.
 * You may obtain a copy of the License at
 *
 * http://www.apache.org/licenses/LICENSE-2.0
 *
 * Unless required by applicable law or agreed to in writing, software
 * distributed under the License is distributed on an "AS IS" BASIS,
 * WITHOUT WARRANTIES OR CONDITIONS OF ANY KIND, either express or implied.
 * See the License for the specific language governing permissions and
 * limitations under the License.
 */

/*
 * @author max
 */
package com.intellij.codeInsight.daemon.impl;

import com.intellij.codeInsight.CodeInsightBundle;
import com.intellij.codeInsight.daemon.DaemonBundle;
import com.intellij.codeInsight.daemon.GutterIconNavigationHandler;
import com.intellij.codeInsight.navigation.ListBackgroundUpdaterTask;
import com.intellij.ide.util.*;
import com.intellij.openapi.actionSystem.ActionManager;
import com.intellij.openapi.actionSystem.IdeActions;
import com.intellij.openapi.actionSystem.Shortcut;
import com.intellij.openapi.application.ApplicationManager;
import com.intellij.openapi.application.ReadAction;
import com.intellij.openapi.keymap.KeymapUtil;
import com.intellij.openapi.progress.ProgressIndicator;
import com.intellij.openapi.progress.ProgressManager;
import com.intellij.openapi.project.DumbService;
import com.intellij.openapi.util.Computable;
import com.intellij.psi.*;
import com.intellij.psi.impl.FindSuperElementsHelper;
import com.intellij.psi.presentation.java.ClassPresentationUtil;
import com.intellij.psi.search.PsiElementProcessor;
import com.intellij.psi.search.PsiElementProcessorAdapter;
import com.intellij.psi.search.SearchScope;
import com.intellij.psi.search.searches.ClassInheritorsSearch;
import com.intellij.psi.search.searches.FunctionalExpressionSearch;
import com.intellij.psi.search.searches.OverridingMethodsSearch;
import com.intellij.psi.util.PsiUtil;
import com.intellij.util.ArrayUtil;
import com.intellij.util.CommonProcessors;
import com.intellij.util.Function;
import com.intellij.util.NullableFunction;
import com.intellij.util.containers.ContainerUtil;
import gnu.trove.THashSet;
import org.jetbrains.annotations.NonNls;
import org.jetbrains.annotations.NotNull;
import org.jetbrains.annotations.Nullable;

import javax.swing.*;
import java.awt.event.MouseEvent;
import java.text.MessageFormat;
import java.util.*;

public class MarkerType {
  private final GutterIconNavigationHandler<PsiElement> handler;
  private final Function<PsiElement, String> myTooltip;
  @NotNull private final String myDebugName;

  /**
   * @deprecated use {@link #MarkerType(String, Function, LineMarkerNavigator)} instead
   */
  public MarkerType(@NotNull Function<PsiElement, String> tooltip, @NotNull final LineMarkerNavigator navigator) {
    this("Unknown", tooltip, navigator);
  }

  public MarkerType(@NotNull String debugName, @NotNull Function<PsiElement, String> tooltip, @NotNull final LineMarkerNavigator navigator) {
    myTooltip = tooltip;
    myDebugName = debugName;
    handler = new GutterIconNavigationHandler<PsiElement>() {
      @Override
      public void navigate(final MouseEvent e, final PsiElement elt) {
        DumbService.getInstance(elt.getProject()).withAlternativeResolveEnabled(() -> navigator.browse(e, elt));
      }
    };
  }

  @Override
  public String toString() {
    return myDebugName;
  }

  @NotNull
  public GutterIconNavigationHandler<PsiElement> getNavigationHandler() {
    return handler;
  }

  @NotNull
  public Function<PsiElement, String> getTooltip() {
    return myTooltip;
  }

  static final MarkerType OVERRIDING_METHOD = new MarkerType("OVERRIDING_METHOD", (NullableFunction<PsiElement, String>)element -> {
    PsiElement parent = getParentMethod(element);
    if (!(parent instanceof PsiMethod)) return null;
    PsiMethod method = (PsiMethod)parent;

    return calculateOverridingMethodTooltip(method, method != element.getParent());
  }, new LineMarkerNavigator() {
    @Override
    public void browse(MouseEvent e, PsiElement element) {
      PsiElement parent = getParentMethod(element);
      if (!(parent instanceof PsiMethod)) return;
      PsiMethod method = (PsiMethod)parent;
      navigateToOverridingMethod(e, method, method != element.getParent());
    }
  });
  static final MarkerType SIBLING_OVERRIDING_METHOD = new MarkerType("SIBLING_OVERRIDING_METHOD",
                                                                     (NullableFunction<PsiElement, String>)element -> {
                                                                       PsiElement parent = getParentMethod(element);
                                                                       if (!(parent instanceof PsiMethod)) return null;
                                                                       PsiMethod method = (PsiMethod)parent;

                                                                       return calculateOverridingSiblingMethodTooltip(method);
                                                                     }, new LineMarkerNavigator() {
    @Override
    public void browse(MouseEvent e, PsiElement element) {
      PsiElement parent = getParentMethod(element);
      if (!(parent instanceof PsiMethod)) return;
      PsiMethod method = (PsiMethod)parent;
      navigateToSiblingOverridingMethod(e, method);
    }
  });

  @Nullable
  private static String calculateOverridingMethodTooltip(@NotNull PsiMethod method, boolean acceptSelf) {
    PsiMethod[] superMethods = composeSuperMethods(method, acceptSelf);
    if (superMethods.length == 0) return null;

    PsiMethod superMethod = superMethods[0];
    boolean isAbstract = method.hasModifierProperty(PsiModifier.ABSTRACT);
    boolean isSuperAbstract = superMethod.hasModifierProperty(PsiModifier.ABSTRACT);

    final boolean sameSignature = superMethod.getSignature(PsiSubstitutor.EMPTY).equals(method.getSignature(PsiSubstitutor.EMPTY));
    @NonNls final String key;
    if (isSuperAbstract && !isAbstract){
      key = sameSignature ? "method.implements" : "method.implements.in";
    }
    else{
      key = sameSignature ? "method.overrides" : "method.overrides.in";
    }
    return composeText(superMethods, "", DaemonBundle.message(key), IdeActions.ACTION_GOTO_SUPER);
  }
  @Nullable
  private static String calculateOverridingSiblingMethodTooltip(@NotNull PsiMethod method) {
    FindSuperElementsHelper.SiblingInfo pair = FindSuperElementsHelper.getSiblingInfoInheritedViaSubClass(method);
    if (pair == null) return null;
    PsiMethod superMethod = pair.superMethod;
    PsiClass subClass = pair.subClass;
    boolean isAbstract = method.hasModifierProperty(PsiModifier.ABSTRACT);
    boolean isSuperAbstract = superMethod.hasModifierProperty(PsiModifier.ABSTRACT);

    String postfix = MessageFormat.format(" via sub-class <a href=\"#javaClass/{0}\">{0}</a>", ClassPresentationUtil.getNameForClass(subClass, true));
    @NonNls String pattern = DaemonBundle.message(isSuperAbstract && !isAbstract ?
                                                  "method.implements" :
                                                  "method.overrides") + postfix;
    return composeText(new PsiElement[]{superMethod}, "", pattern, IdeActions.ACTION_GOTO_SUPER);
  }

  @NotNull
  private static String composeText(@NotNull PsiElement[] methods, @NotNull String start, @NotNull String pattern, @NotNull String actionId) {
    Shortcut[] shortcuts = ActionManager.getInstance().getAction(actionId).getShortcutSet().getShortcuts();
    Shortcut shortcut = ArrayUtil.getFirstElement(shortcuts);
    String postfix = "<br><div style='margin-top: 5px'><font size='2'>Click";
    if (shortcut != null) postfix += " or press " + KeymapUtil.getShortcutText(shortcut);
    postfix += " to navigate</font></div>";
    return GutterIconTooltipHelper.composeText(Arrays.asList(methods), start, pattern, postfix);
  }

  private static void navigateToOverridingMethod(MouseEvent e, @NotNull PsiMethod method, boolean acceptSelf) {
    PsiMethod[] superMethods = composeSuperMethods(method, acceptSelf);
    if (superMethods.length == 0) return;
    boolean showMethodNames = !PsiUtil.allMethodsHaveSameSignature(superMethods);
    PsiElementListNavigator.openTargets(e, superMethods,
                                        DaemonBundle.message("navigation.title.super.method", method.getName()),
                                        DaemonBundle.message("navigation.findUsages.title.super.method", method.getName()),
                                        new MethodCellRenderer(showMethodNames));
  }
  private static void navigateToSiblingOverridingMethod(MouseEvent e, @NotNull PsiMethod method) {
    PsiMethod superMethod = FindSuperElementsHelper.getSiblingInheritedViaSubClass(method);
    if (superMethod == null) return;
    PsiElementListNavigator.openTargets(e, new NavigatablePsiElement[]{superMethod},
                                        DaemonBundle.message("navigation.title.super.method", method.getName()),
                                        DaemonBundle.message("navigation.findUsages.title.super.method", method.getName()),
                                        new MethodCellRenderer(false));
  }

  @NotNull
  private static PsiMethod[] composeSuperMethods(@NotNull PsiMethod method, boolean acceptSelf) {
    PsiElement[] superElements = FindSuperElementsHelper.findSuperElements(method);

    PsiMethod[] superMethods = ContainerUtil.map(superElements, element -> (PsiMethod)element, PsiMethod.EMPTY_ARRAY);
    if (acceptSelf) {
      superMethods = ArrayUtil.prepend(method, superMethods);
    }
    return superMethods;
  }

  private static PsiElement getParentMethod(@NotNull PsiElement element) {
    final PsiElement parent = element.getParent();
    final PsiMethod interfaceMethod = LambdaUtil.getFunctionalInterfaceMethod(parent);
    return interfaceMethod != null ? interfaceMethod : parent;
  }

  public static final String SEARCHING_FOR_OVERRIDING_METHODS = "Searching for Overriding Methods";
  static final MarkerType OVERRIDDEN_METHOD = new MarkerType("OVERRIDDEN_METHOD", (NullableFunction<PsiElement, String>)element -> {
    PsiElement parent = element.getParent();
    if (!(parent instanceof PsiMethod)) return null;
    PsiMethod method = (PsiMethod)parent;

    return getOverriddenMethodTooltip(method);
  }, new LineMarkerNavigator(){
    @Override
    public void browse(MouseEvent e, PsiElement element) {
      PsiElement parent = element.getParent();
      if (!(parent instanceof PsiMethod)) return;
      navigateToOverriddenMethod(e, (PsiMethod)parent);

    }
  });

  private static String getOverriddenMethodTooltip(@NotNull PsiMethod method) {
    PsiElementProcessor.CollectElementsWithLimit<PsiMethod> processor = new PsiElementProcessor.CollectElementsWithLimit<>(5);
    OverridingMethodsSearch.search(method).forEach(new PsiElementProcessorAdapter<>(processor));

    boolean isAbstract = method.hasModifierProperty(PsiModifier.ABSTRACT);

    if (processor.isOverflow()){
      return isAbstract ? DaemonBundle.message("method.is.implemented.too.many") : DaemonBundle.message("method.is.overridden.too.many");
    }

    PsiMethod[] overridings = processor.toArray(PsiMethod.EMPTY_ARRAY);
    if (overridings.length == 0) {
      final PsiClass aClass = method.getContainingClass();
      if (aClass != null && FunctionalExpressionSearch.search(aClass).findFirst() != null) {
        return "Has functional implementations";
      }
      return null;
    }

    Comparator<PsiMethod> comparator = new MethodCellRenderer(false).getComparator();
    Arrays.sort(overridings, comparator);

    String start = isAbstract ? DaemonBundle.message("method.is.implemented.header") : DaemonBundle.message("method.is.overriden.header");
    @NonNls String pattern = "&nbsp;&nbsp;&nbsp;&nbsp;<a href=\"#javaClass/{1}\">{1}</a>";
    return composeText(overridings, start, pattern, IdeActions.ACTION_GOTO_IMPLEMENTATION);
  }

  private static void navigateToOverriddenMethod(MouseEvent e, @NotNull final PsiMethod method) {
    if (DumbService.isDumb(method.getProject())) {
      DumbService.getInstance(method.getProject()).showDumbModeNotification(
        "Navigation to overriding classes is not possible during index update");
      return;
    }

    final PsiElementProcessor.CollectElementsWithLimit<PsiMethod> collectProcessor =
<<<<<<< HEAD
      new PsiElementProcessor.CollectElementsWithLimit<PsiMethod>(2, new THashSet<PsiMethod>());
    final PsiElementProcessor.CollectElementsWithLimit<PsiFunctionalExpression> collectExprProcessor =
      new PsiElementProcessor.CollectElementsWithLimit<PsiFunctionalExpression>(2, new THashSet<PsiFunctionalExpression>());
=======
      new PsiElementProcessor.CollectElementsWithLimit<>(2, new THashSet<>());
    final PsiElementProcessor.CollectElementsWithLimit<PsiFunctionalExpression> collectExprProcessor =
      new PsiElementProcessor.CollectElementsWithLimit<>(2, new THashSet<>());
>>>>>>> bd50525b
    final boolean isAbstract = method.hasModifierProperty(PsiModifier.ABSTRACT);
    if (!ProgressManager.getInstance().runProcessWithProgressSynchronously(() -> {
      OverridingMethodsSearch.search(method).forEach(new PsiElementProcessorAdapter<>(collectProcessor));
      if (isAbstract && collectProcessor.getCollection().size() < 2) {
        final PsiClass aClass = ReadAction.compute(() -> method.getContainingClass());
        if (aClass != null) {
          FunctionalExpressionSearch.search(aClass).forEach(new PsiElementProcessorAdapter<>(collectExprProcessor));
        }
      }
    }, SEARCHING_FOR_OVERRIDING_METHODS, true, method.getProject(), e.getComponent() instanceof JComponent
                                                                    ? (JComponent)e.getComponent()
                                                                    : null)) {
      return;
    }

    final PsiMethod[] methodOverriders = collectProcessor.toArray(PsiMethod.EMPTY_ARRAY);
    final List<NavigatablePsiElement> overridings = new ArrayList<>();
    overridings.addAll(collectProcessor.getCollection());
    overridings.addAll(collectExprProcessor.getCollection());
    if (overridings.isEmpty()) return;
    boolean showMethodNames = !PsiUtil.allMethodsHaveSameSignature(methodOverriders);
    MethodOrFunctionalExpressionCellRenderer renderer = new MethodOrFunctionalExpressionCellRenderer(showMethodNames);
    Collections.sort(overridings, renderer.getComparator());
    final OverridingMethodsUpdater methodsUpdater = new OverridingMethodsUpdater(method, renderer);
    PsiElementListNavigator.openTargets(e, overridings.toArray(new NavigatablePsiElement[overridings.size()]), methodsUpdater.getCaption(overridings.size()), "Overriding methods of " + method.getName(), renderer, methodsUpdater);
  }

  private static final String SEARCHING_FOR_OVERRIDDEN_METHODS = "Searching for Overridden Methods";
  static final MarkerType SUBCLASSED_CLASS = new MarkerType("SUBCLASSED_CLASS", (NullableFunction<PsiElement, String>)element -> {
    PsiElement parent = element.getParent();
    if (!(parent instanceof PsiClass)) return null;
    PsiClass aClass = (PsiClass)parent;
    return getSubclassedClassTooltip(aClass);
  }, new LineMarkerNavigator() {
    @Override
    public void browse(MouseEvent e, PsiElement element) {
      final PsiElement parent = element.getParent();
      if (!(parent instanceof PsiClass)) return;
      final PsiClass aClass = (PsiClass)parent;

      navigateToSubclassedClass(e, aClass);
    }
  });

  // Used in Kotlin, please don't make private
  public static String getSubclassedClassTooltip(@NotNull PsiClass aClass) {
    PsiElementProcessor.CollectElementsWithLimit<PsiClass> processor = new PsiElementProcessor.CollectElementsWithLimit<>(5,
                                                                                                                          new THashSet<>());
    ClassInheritorsSearch.search(aClass).forEach(new PsiElementProcessorAdapter<>(processor));

    if (processor.isOverflow()) {
      return aClass.isInterface()
             ? DaemonBundle.message("interface.is.implemented.too.many")
             : DaemonBundle.message("class.is.subclassed.too.many");
    }

    PsiClass[] subclasses = processor.toArray(PsiClass.EMPTY_ARRAY);
    if (subclasses.length == 0) {
      final PsiElementProcessor.CollectElementsWithLimit<PsiFunctionalExpression> functionalImplementations =
        new PsiElementProcessor.CollectElementsWithLimit<>(2, new THashSet<>());
      FunctionalExpressionSearch.search(aClass).forEach(new PsiElementProcessorAdapter<>(functionalImplementations));
      if (!functionalImplementations.getCollection().isEmpty()) {
        return "Has functional implementations";
      }
      return null;
    }

    Comparator<PsiClass> comparator = PsiClassListCellRenderer.INSTANCE.getComparator();
    Arrays.sort(subclasses, comparator);

    String start = aClass.isInterface()
                   ? DaemonBundle.message("interface.is.implemented.by.header")
                   : DaemonBundle.message("class.is.subclassed.by.header");
    @NonNls String pattern = "&nbsp;&nbsp;&nbsp;&nbsp;<a href=\"#javaClass/{0}\">{0}</a>";
    return composeText(subclasses, start, pattern, IdeActions.ACTION_GOTO_IMPLEMENTATION);
  }

  // Used in Kotlin, please don't make private
  public static void navigateToSubclassedClass(MouseEvent e, @NotNull final PsiClass aClass) {
    if (DumbService.isDumb(aClass.getProject())) {
      DumbService.getInstance(aClass.getProject()).showDumbModeNotification("Navigation to overriding methods is not possible during index update");
      return;
    }

    final PsiElementProcessor.FindElement<PsiClass> collectProcessor = new PsiElementProcessor.FindElement<>();
    final PsiElementProcessor.FindElement<PsiFunctionalExpression> collectExprProcessor = new PsiElementProcessor.FindElement<>();
    if (!ProgressManager.getInstance().runProcessWithProgressSynchronously(() -> {
      ClassInheritorsSearch.search(aClass).forEach(new PsiElementProcessorAdapter<>(collectProcessor));
      if (collectProcessor.getFoundElement() == null) {
        FunctionalExpressionSearch.search(aClass).forEach(new PsiElementProcessorAdapter<>(collectExprProcessor));
      }
    }, SEARCHING_FOR_OVERRIDDEN_METHODS, true, aClass.getProject(), (JComponent)e.getComponent())) {
      return;
    }

    final List<NavigatablePsiElement> inheritors = new ArrayList<>();
    ContainerUtil.addIfNotNull(inheritors, collectProcessor.getFoundElement());
    ContainerUtil.addIfNotNull(inheritors, collectExprProcessor.getFoundElement());
    if (inheritors.isEmpty()) return;
    final PsiClassOrFunctionalExpressionListCellRenderer renderer = new PsiClassOrFunctionalExpressionListCellRenderer();
    final SubclassUpdater subclassUpdater = new SubclassUpdater(aClass, renderer);
    Collections.sort(inheritors, renderer.getComparator());
    PsiElementListNavigator.openTargets(e, inheritors.toArray(new NavigatablePsiElement[inheritors.size()]), subclassUpdater.getCaption(inheritors.size()), CodeInsightBundle.message("goto.implementation.findUsages.title", aClass.getName()), renderer, subclassUpdater);
  }

  private static class SubclassUpdater extends ListBackgroundUpdaterTask {
    private final PsiClass myClass;
    private final PsiClassOrFunctionalExpressionListCellRenderer myRenderer;

    private SubclassUpdater(@NotNull PsiClass aClass, @NotNull PsiClassOrFunctionalExpressionListCellRenderer renderer) {
      super(aClass.getProject(), SEARCHING_FOR_OVERRIDDEN_METHODS);
      myClass = aClass;
      myRenderer = renderer;
    }

    @Override
    public String getCaption(int size) {
      String suffix = isFinished() ? "" : " so far";
      return myClass.isInterface()
             ? CodeInsightBundle.message("goto.implementation.chooserTitle", myClass.getName(), size, suffix)
             : DaemonBundle.message("navigation.title.subclass", myClass.getName(), size, suffix);
    }

    @Override
    public void onFinished() {
      super.onFinished();
      PsiElement oneElement = getTheOnlyOneElement();
      if (oneElement instanceof NavigatablePsiElement) {
        ((NavigatablePsiElement)oneElement).navigate(true);
        myPopup.cancel();
      }
    }

    @Override
    public void run(@NotNull final ProgressIndicator indicator) {
      super.run(indicator);
      ClassInheritorsSearch.search(myClass, ApplicationManager.getApplication().runReadAction(new Computable<SearchScope>() {
        @Override
        public SearchScope compute() {
          return myClass.getUseScope();
        }
      }), true).forEach(new CommonProcessors.CollectProcessor<PsiClass>() {
        @Override
        public boolean process(final PsiClass o) {
          if (!updateComponent(o, myRenderer.getComparator())) {
            indicator.cancel();
          }
          indicator.checkCanceled();
          return super.process(o);
        }
      });

      FunctionalExpressionSearch.search(myClass).forEach(new CommonProcessors.CollectProcessor<PsiFunctionalExpression>() {
        @Override
        public boolean process(final PsiFunctionalExpression expr) {
          if (!updateComponent(expr, myRenderer.getComparator())) {
            indicator.cancel();
          }
          indicator.checkCanceled();
          return super.process(expr);
        }
      });
    }
  }

  private static class OverridingMethodsUpdater extends ListBackgroundUpdaterTask {
    private final PsiMethod myMethod;
    private final PsiElementListCellRenderer myRenderer;

    private OverridingMethodsUpdater(@NotNull PsiMethod method, @NotNull PsiElementListCellRenderer renderer) {
      super(method.getProject(), SEARCHING_FOR_OVERRIDING_METHODS);
      myMethod = method;
      myRenderer = renderer;
    }

    @Override
    public String getCaption(int size) {
      return myMethod.hasModifierProperty(PsiModifier.ABSTRACT) ?
             DaemonBundle.message("navigation.title.implementation.method", myMethod.getName(), size) :
             DaemonBundle.message("navigation.title.overrider.method", myMethod.getName(), size);
    }

    @Override
    public void onFinished() {
      super.onFinished();
      PsiElement oneElement = getTheOnlyOneElement();
      if (oneElement instanceof NavigatablePsiElement) {
        ((NavigatablePsiElement)oneElement).navigate(true);
        myPopup.cancel();
      }
    }

    @Override
    public void run(@NotNull final ProgressIndicator indicator) {
      super.run(indicator);
      OverridingMethodsSearch.search(myMethod).forEach(
        new CommonProcessors.CollectProcessor<PsiMethod>() {
          @Override
          public boolean process(PsiMethod psiMethod) {
            if (!updateComponent(psiMethod, myRenderer.getComparator())) {
              indicator.cancel();
            }
            indicator.checkCanceled();
            return super.process(psiMethod);
          }
        });
      final PsiClass psiClass = ApplicationManager.getApplication().runReadAction(new Computable<PsiClass>() {
        @Override
        public PsiClass compute() {
          return myMethod.getContainingClass();
        }
      });
      FunctionalExpressionSearch.search(psiClass).forEach(new CommonProcessors.CollectProcessor<PsiFunctionalExpression>() {
        @Override
        public boolean process(final PsiFunctionalExpression expr) {
          if (!updateComponent(expr, myRenderer.getComparator())) {
            indicator.cancel();
          }
          indicator.checkCanceled();
          return super.process(expr);
        }
      });
    }
  }
}<|MERGE_RESOLUTION|>--- conflicted
+++ resolved
@@ -261,15 +261,9 @@
     }
 
     final PsiElementProcessor.CollectElementsWithLimit<PsiMethod> collectProcessor =
-<<<<<<< HEAD
-      new PsiElementProcessor.CollectElementsWithLimit<PsiMethod>(2, new THashSet<PsiMethod>());
-    final PsiElementProcessor.CollectElementsWithLimit<PsiFunctionalExpression> collectExprProcessor =
-      new PsiElementProcessor.CollectElementsWithLimit<PsiFunctionalExpression>(2, new THashSet<PsiFunctionalExpression>());
-=======
       new PsiElementProcessor.CollectElementsWithLimit<>(2, new THashSet<>());
     final PsiElementProcessor.CollectElementsWithLimit<PsiFunctionalExpression> collectExprProcessor =
       new PsiElementProcessor.CollectElementsWithLimit<>(2, new THashSet<>());
->>>>>>> bd50525b
     final boolean isAbstract = method.hasModifierProperty(PsiModifier.ABSTRACT);
     if (!ProgressManager.getInstance().runProcessWithProgressSynchronously(() -> {
       OverridingMethodsSearch.search(method).forEach(new PsiElementProcessorAdapter<>(collectProcessor));
