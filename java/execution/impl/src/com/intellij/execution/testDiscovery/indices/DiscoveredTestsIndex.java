--- conflicted
+++ resolved
@@ -2,7 +2,9 @@
 package com.intellij.execution.testDiscovery.indices;
 
 import com.intellij.openapi.progress.ProgressManager;
-import com.intellij.util.indexing.*;
+import com.intellij.util.indexing.DataIndexer;
+import com.intellij.util.indexing.IndexExtension;
+import com.intellij.util.indexing.IndexId;
 import com.intellij.util.indexing.impl.KeyCollectionBasedForwardIndex;
 import com.intellij.util.indexing.impl.MapIndexStorage;
 import com.intellij.util.indexing.impl.MapReduceIndex;
@@ -18,23 +20,10 @@
 
 public class DiscoveredTestsIndex extends MapReduceIndex<Integer, TIntArrayList, UsedSources> {
   protected DiscoveredTestsIndex(@NotNull File file) throws IOException {
-<<<<<<< HEAD
-    super(INDEX_EXTENSION, new MyIndexStorage(file), new MyForwardIndex() {
-
-      @NotNull
-      @Override
-      public PersistentMap<Integer, Collection<Integer>> createMap() throws IOException {
-        return IndexStorageManager.getInstance().createForwardIndexStorage(
-          ID.create("test.discovery.forward.idx"),
-          new IntCollectionDataExternalizer(), new File(file, "forward.idx"));
-      }
-    });
-=======
     super(INDEX_EXTENSION,
           new MyIndexStorage(file),
           new PersistentMapBasedForwardIndex(new File(file, "forward.idx")),
           new KeyCollectionForwardIndexAccessor<>(new IntCollectionDataExternalizer()));
->>>>>>> 38dd8b9a
   }
 
   @Override
