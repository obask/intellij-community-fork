--- conflicted
+++ resolved
@@ -21,11 +21,7 @@
 import com.intellij.openapi.application.ApplicationInfo;
 import com.intellij.openapi.application.ApplicationManager;
 import com.intellij.openapi.options.ConfigurationException;
-<<<<<<< HEAD
-import com.intellij.openapi.project.ProjectCoreUtil;
-=======
 import com.intellij.openapi.project.Project;
->>>>>>> 5d3597e1
 import com.intellij.openapi.ui.Messages;
 import com.intellij.openapi.util.io.FileUtil;
 import com.intellij.openapi.util.text.StringUtil;
@@ -122,29 +118,17 @@
     boolean shouldContinue = true;
 
     final String path = myWizardContext.isCreatingNewProject() && myWizardContext.getProjectStorageFormat() == DIRECTORY_BASED
-<<<<<<< HEAD
-                        ? getProjectFileDirectory() + "/" + ProjectCoreUtil.DIRECTORY_BASED_PROJECT_DIR
-                        : getProjectFilePath();
-=======
                         ? getProjectFileDirectory() + "/" + Project.DIRECTORY_STORE_FOLDER : getProjectFilePath();
->>>>>>> 5d3597e1
     final File projectFile = new File(path);
     if (projectFile.exists()) {
       final String title = myWizardContext.isCreatingNewProject()
                            ? IdeBundle.message("title.new.project")
                            : IdeBundle.message("title.add.module");
       final String message = myWizardContext.isCreatingNewProject() && myWizardContext.getProjectStorageFormat() == DIRECTORY_BASED
-<<<<<<< HEAD
-                             ? IdeBundle.message("prompt.overwrite.project.folder", ProjectCoreUtil.DIRECTORY_BASED_PROJECT_DIR,
-                                                 projectFile.getParentFile().getAbsolutePath())
-                             : IdeBundle.message("prompt.overwrite.project.file", projectFile.getAbsolutePath(),
-                                                 myWizardContext.getPresentationName());
-=======
                              ? IdeBundle.message("prompt.overwrite.project.folder",
                                                  Project.DIRECTORY_STORE_FOLDER, projectFile.getParentFile().getAbsolutePath())
                              : IdeBundle.message("prompt.overwrite.project.file",
                                                  projectFile.getAbsolutePath(), myWizardContext.getPresentationName());
->>>>>>> 5d3597e1
       int answer = Messages.showYesNoDialog(message, title, Messages.getQuestionIcon());
       shouldContinue = answer == 0;
     }
