--- conflicted
+++ resolved
@@ -147,7 +147,6 @@
         return this;
       }
 
-<<<<<<< HEAD
       @Override
       public Builder addKind(@NotNull String name, @Nullable Icon icon, @NotNull String templateName) {
         myDialog.getKindCombo().addItem(name, icon, templateName);
@@ -166,34 +165,19 @@
       @Override
       public <T extends PsiElement> T show(@NotNull String errorTitle, @Nullable String selectedTemplateName,
                                            @NotNull final FileCreator<T> creator) {
-        final Ref<T> created = Ref.create(null);
+        final Ref<SmartPsiElementPointer<T>>created = Ref.create(null);
         myDialog.getKindCombo().setSelectedName(selectedTemplateName);
         myDialog.myCreator = new ElementCreator(myProject, errorTitle) {
 
-          @Override
-          protected PsiElement[] create(String newName) throws Exception {
-            final T element = creator.createFile(myDialog.getEnteredName(), myDialog.getKindCombo().getSelectedName());
-            created.set(element);
-            if (element != null) {
-              return new PsiElement[]{element};
-            }
-            return PsiElement.EMPTY_ARRAY;
-=======
-    @Override
-    public <T extends PsiElement> T show(@NotNull String errorTitle, @Nullable String selectedTemplateName,
-                                         @NotNull final FileCreator<T> creator) {
-      final Ref<SmartPsiElementPointer<T>>created = Ref.create(null);
-      myDialog.getKindCombo().setSelectedName(selectedTemplateName);
-      myDialog.myCreator = new ElementCreator(myProject, errorTitle) {
-
         @Override
-        protected PsiElement[] create(String newName) {
-          T element = creator.createFile(myDialog.getEnteredName(), myDialog.getKindCombo().getSelectedName());
-          if (element != null) {
-            created.set(SmartPointerManager.getInstance(myProject).createSmartPsiElementPointer(element));
+        protected PsiElement[] create(String newName)  {
+           T element = creator.createFile(myDialog.getEnteredName(), myDialog.getKindCombo().getSelectedName());
+
+          if (element != null) {created.set(SmartPointerManager.getInstance(myProject).createSmartPsiElementPointer(element));
             return new PsiElement[]{element};
->>>>>>> 76f5832e
           }
+          return PsiElement.EMPTY_ARRAY;
+        }
 
           @Override
         public boolean startInWriteAction() {
@@ -206,19 +190,12 @@
           }
         };
 
-<<<<<<< HEAD
-        myDialog.show();
-        if (myDialog.getExitCode() == OK_EXIT_CODE) {
-          return created.get();
-        }
-        return null;
-=======
       myDialog.show();
       if (myDialog.getExitCode() == OK_EXIT_CODE) {
-        SmartPsiElementPointer<T> pointer = created.get();
-        return pointer == null ? null : pointer.getElement();
->>>>>>> 76f5832e
-      }
+        SmartPsiElementPointer<T> pointer = created.get();return pointer == null ? null : pointer.getElement();
+      }
+      return null;
+    }
 
       @Nullable
       @Override
