--- conflicted
+++ resolved
@@ -62,13 +62,7 @@
     final DaemonCodeAnalyzerImpl codeAnalyzer = (DaemonCodeAnalyzerImpl)DaemonCodeAnalyzer.getInstance(project);
     letAutoImportComplete(editor, file, codeAnalyzer);
 
-<<<<<<< HEAD
-    ShowIntentionsPass.IntentionsInfo intentions = new ShowIntentionsPass.IntentionsInfo();
-    ShowIntentionsPass.getActionsToShow(editor, file, intentions, -1);
-
-=======
     ShowIntentionsPass.IntentionsInfo intentions = ShowIntentionsPass.getActionsToShow(editor, file);
->>>>>>> 6253ae99
     IntentionsUI.getInstance(project).hide();
 
     if (HintManagerImpl.getInstanceImpl().performCurrentQuestionAction()) return;
@@ -87,15 +81,8 @@
   @SuppressWarnings("WeakerAccess")
   protected void showIntentionHint(@NotNull Project project, @NotNull Editor editor, @NotNull PsiFile file, @NotNull ShowIntentionsPass.IntentionsInfo intentions) {
     if (!intentions.isEmpty()) {
-<<<<<<< HEAD
-      CachedIntentions cachedIntentions = new CachedIntentions(project, file, editor);
-      cachedIntentions.wrapAndUpdateActions(intentions, true);
-      IntentionHintComponent.showIntentionHint(project, file, editor, true,
-                                               cachedIntentions);
-=======
       CachedIntentions cachedIntentions = CachedIntentions.createAndUpdateActions(project, file, editor, intentions);
       IntentionHintComponent.showIntentionHint(project, file, editor, true, cachedIntentions);
->>>>>>> 6253ae99
     }
   }
 
