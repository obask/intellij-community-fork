--- conflicted
+++ resolved
@@ -15,13 +15,9 @@
 
   void put(K key, V value) throws IOException;
 
-<<<<<<< HEAD
   void remove(K key) throws IOException;
 
-  boolean processKeys(Processor<K> processor) throws IOException;
-=======
   boolean processKeys(@NotNull Processor<? super K> processor) throws IOException;
->>>>>>> a1e98120
 
   boolean isClosed();
 
