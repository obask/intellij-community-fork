// Copyright 2000-2018 JetBrains s.r.o. Use of this source code is governed by the Apache 2.0 license that can be found in the LICENSE file.
package com.intellij.ide;

import com.intellij.openapi.application.PathManager;
import com.intellij.openapi.diagnostic.Logger;
import com.intellij.openapi.util.ClassLoaderUtil;
import com.intellij.openapi.util.SystemInfo;
import com.intellij.openapi.util.io.FileUtil;
import com.intellij.util.lang.UrlClassLoader;
import com.intellij.util.text.StringTokenizer;
import org.jetbrains.annotations.NotNull;

import java.io.File;
import java.lang.management.ManagementFactory;
import java.net.MalformedURLException;
import java.net.URISyntaxException;
import java.net.URL;
import java.net.URLClassLoader;
import java.util.*;
import java.util.regex.Pattern;

/**
 * @author max
 */
public class BootstrapClassLoaderUtil extends ClassUtilCore {
  private static final String PROPERTY_IGNORE_CLASSPATH = "ignore.classpath";
  private static final String PROPERTY_ALLOW_BOOTSTRAP_RESOURCES = "idea.allow.bootstrap.resources";
  private static final String PROPERTY_ADDITIONAL_CLASSPATH = "idea.additional.classpath";

  private BootstrapClassLoaderUtil() { }

  private static Logger getLogger() {
    return Logger.getInstance(BootstrapClassLoaderUtil.class);
  }

  @NotNull
<<<<<<< HEAD
  public static ClassLoader initClassLoader(ClassLoader parent, List<String> cp, boolean updatePlugins) throws MalformedURLException {
    PathManager.loadProperties();

=======
  public static ClassLoader initClassLoader() throws MalformedURLException {
>>>>>>> 1b814451
    Collection<URL> classpath = new LinkedHashSet<>();
    if (parent == null) {
      addParentClasspath(classpath, false);
    }
    addIDEALibraries(classpath);
    addAdditionalClassPath(classpath);
    if (parent == null) {
      addParentClasspath(classpath, true);
    }
    for (String s : cp) {
      classpath.add(new File(s).toURI().toURL());
    }

    UrlClassLoader.Builder builder = UrlClassLoader.build()
      .parent(parent == null ? null : new URLClassLoader(new URL[]{}))
      .fallback(parent)
      .urls(filterClassPath(new ArrayList<>(classpath)))
      .allowLock()
      .usePersistentClasspathIndexForLocalClassDirectories()
      .useCache();
    if (Boolean.valueOf(System.getProperty(PROPERTY_ALLOW_BOOTSTRAP_RESOURCES, "true"))) {
      builder.allowBootstrapResources();
    }

    ClassLoaderUtil.addPlatformLoaderParentIfOnJdk9(builder);

    return builder.get();
  }

  private static void addParentClasspath(Collection<URL> classpath, boolean ext) throws MalformedURLException {
    if (!SystemInfo.IS_AT_LEAST_JAVA9) {
      String[] extDirs = System.getProperty("java.ext.dirs", "").split(File.pathSeparator);
      if (ext && extDirs.length == 0) return;

      List<URLClassLoader> loaders = new ArrayList<>(2);
      for (ClassLoader loader = BootstrapClassLoaderUtil.class.getClassLoader(); loader != null; loader = loader.getParent()) {
        if (loader instanceof URLClassLoader) {
          loaders.add(0, (URLClassLoader)loader);
        }
        else {
          getLogger().warn("Unknown class loader: " + loader.getClass().getName());
        }
      }

      for (URLClassLoader loader : loaders) {
        URL[] urls = loader.getURLs();
        for (URL url : urls) {
          String path = urlToPath(url);

          boolean isExt = false;
          for (String extDir : extDirs) {
            if (path.startsWith(extDir) && path.length() > extDir.length() && path.charAt(extDir.length()) == File.separatorChar) {
              isExt = true;
              break;
            }
          }

          if (isExt == ext) {
            classpath.add(url);
          }
        }
      }
    }
    else if (!ext) {
      parseClassPathString(ManagementFactory.getRuntimeMXBean().getClassPath(), classpath);
    }
  }

  private static String urlToPath(URL url) throws MalformedURLException {
    try {
      return new File(url.toURI().getSchemeSpecificPart()).getPath();
    }
    catch (URISyntaxException e) {
      throw new MalformedURLException(url.toString());
    }
  }

  private static void addIDEALibraries(Collection<URL> classpath) throws MalformedURLException {
    Class<BootstrapClassLoaderUtil> aClass = BootstrapClassLoaderUtil.class;
    String selfRoot = PathManager.getResourceRoot(aClass, "/" + aClass.getName().replace('.', '/') + ".class");
    assert selfRoot != null;
    URL selfRootUrl = new File(selfRoot).getAbsoluteFile().toURI().toURL();
    classpath.add(selfRootUrl);

    File libFolder = new File(PathManager.getLibPath());
    addLibraries(classpath, libFolder, selfRootUrl);
    addLibraries(classpath, new File(libFolder, "ext"), selfRootUrl);
    addLibraries(classpath, new File(libFolder, "ant/lib"), selfRootUrl);
  }

  private static void addLibraries(Collection<URL> classPath, File fromDir, URL selfRootUrl) throws MalformedURLException {
    File[] files = fromDir.listFiles();
    if (files == null) return;

    for (File file : files) {
      if (FileUtil.isJarOrZip(file)) {
        URL url = file.toURI().toURL();
        if (!selfRootUrl.equals(url)) {
          classPath.add(url);
        }
      }
    }
  }

  private static void addAdditionalClassPath(Collection<URL> classpath) {
    parseClassPathString(System.getProperty(PROPERTY_ADDITIONAL_CLASSPATH), classpath);
  }

  private static void parseClassPathString(String pathString, Collection<URL> classpath) {
    if (pathString != null && !pathString.isEmpty()) {
      try {
        StringTokenizer tokenizer = new StringTokenizer(pathString, File.pathSeparator + ',', false);
        while (tokenizer.hasMoreTokens()) {
          String pathItem = tokenizer.nextToken();
          classpath.add(new File(pathItem).toURI().toURL());
        }
      }
      catch (MalformedURLException e) {
        getLogger().error(e);
      }
    }
  }

  @SuppressWarnings("Duplicates")
  private static List<URL> filterClassPath(List<URL> classpath) {
    String ignoreProperty = System.getProperty(PROPERTY_IGNORE_CLASSPATH);
    if (ignoreProperty != null) {
      Pattern pattern = Pattern.compile(ignoreProperty);
      for (Iterator<URL> i = classpath.iterator(); i.hasNext(); ) {
        String url = i.next().toExternalForm();
        if (pattern.matcher(url).matches()) {
          i.remove();
        }
      }
    }
    return classpath;
  }
}<|MERGE_RESOLUTION|>--- conflicted
+++ resolved
@@ -34,13 +34,7 @@
   }
 
   @NotNull
-<<<<<<< HEAD
-  public static ClassLoader initClassLoader(ClassLoader parent, List<String> cp, boolean updatePlugins) throws MalformedURLException {
-    PathManager.loadProperties();
-
-=======
-  public static ClassLoader initClassLoader() throws MalformedURLException {
->>>>>>> 1b814451
+  public static ClassLoader initClassLoader(ClassLoader parent, List<String> cp) throws MalformedURLException {
     Collection<URL> classpath = new LinkedHashSet<>();
     if (parent == null) {
       addParentClasspath(classpath, false);
