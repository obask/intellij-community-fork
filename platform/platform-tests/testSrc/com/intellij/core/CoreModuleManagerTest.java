/*
 * Copyright 2000-2012 JetBrains s.r.o.
 *
 * Licensed under the Apache License, Version 2.0 (the "License");
 * you may not use this file except in compliance with the License.
 * You may obtain a copy of the License at
 *
 * http://www.apache.org/licenses/LICENSE-2.0
 *
 * Unless required by applicable law or agreed to in writing, software
 * distributed under the License is distributed on an "AS IS" BASIS,
 * WITHOUT WARRANTIES OR CONDITIONS OF ANY KIND, either express or implied.
 * See the License for the specific language governing permissions and
 * limitations under the License.
 */
package com.intellij.core;

import com.intellij.openapi.application.ex.PathManagerEx;
import com.intellij.openapi.module.Module;
import com.intellij.openapi.module.ModuleManager;
import com.intellij.openapi.roots.*;
import com.intellij.openapi.util.InvalidDataException;
import com.intellij.openapi.vfs.StandardFileSystems;
import com.intellij.openapi.vfs.VirtualFile;
import com.intellij.testFramework.UsefulTestCase;
import org.jdom.JDOMException;

import java.io.IOException;

/**
 * @author yole
 */
public class CoreModuleManagerTest extends UsefulTestCase {
<<<<<<< HEAD
  public void _testLoadingModules() throws IOException, JDOMException {
    CoreApplicationEnvironment appEnv = new CoreApplicationEnvironment(getTestRootDisposable());
    ProjectModelEnvironment.registerApplicationEnvironment(appEnv);

    CoreProjectEnvironment prjEnv = new CoreProjectEnvironment(getTestRootDisposable(), appEnv);
    ProjectModelEnvironment.registerProjectEnvironment(prjEnv);

=======
  public void _testLoadingModules() throws IOException, JDOMException, InvalidDataException {
    CoreEnvironment env = new CoreEnvironment(getTestRootDisposable());
    ProjectModelEnvironment.register(env);
>>>>>>> 041e6f9a
    final String projectPath = PathManagerEx.getTestDataPath("/core/loadingTest");
    VirtualFile vFile = StandardFileSystems.local().findFileByPath(projectPath);
    CoreProjectLoader.loadProject(prjEnv.getProject(), vFile);
    final ModuleManager moduleManager = ModuleManager.getInstance(prjEnv.getProject());
    final Module[] modules = moduleManager.getModules();
    assertEquals(1, modules.length);

    ProjectRootManager projectRootManager = ProjectRootManager.getInstance(env.getProject());
    assertEquals("1.6", projectRootManager.getProjectSdkName());

    ModuleRootManager rootManager = ModuleRootManager.getInstance(modules[0]);
    final ContentEntry[] contentEntries = rootManager.getContentEntries();
    assertEquals(1, contentEntries.length);
    assertNotNull(contentEntries [0].getFile());

    final OrderEntry[] orderEntries = rootManager.getOrderEntries();
    assertEquals(2, orderEntries.length);
    LibraryOrderEntry libraryOrderEntry = (LibraryOrderEntry) orderEntries[1];
    assertNotNull(libraryOrderEntry.getLibrary());
  }
}<|MERGE_RESOLUTION|>--- conflicted
+++ resolved
@@ -31,19 +31,13 @@
  * @author yole
  */
 public class CoreModuleManagerTest extends UsefulTestCase {
-<<<<<<< HEAD
-  public void _testLoadingModules() throws IOException, JDOMException {
+  public void _testLoadingModules() throws IOException, JDOMException, InvalidDataException {
     CoreApplicationEnvironment appEnv = new CoreApplicationEnvironment(getTestRootDisposable());
     ProjectModelEnvironment.registerApplicationEnvironment(appEnv);
 
     CoreProjectEnvironment prjEnv = new CoreProjectEnvironment(getTestRootDisposable(), appEnv);
     ProjectModelEnvironment.registerProjectEnvironment(prjEnv);
 
-=======
-  public void _testLoadingModules() throws IOException, JDOMException, InvalidDataException {
-    CoreEnvironment env = new CoreEnvironment(getTestRootDisposable());
-    ProjectModelEnvironment.register(env);
->>>>>>> 041e6f9a
     final String projectPath = PathManagerEx.getTestDataPath("/core/loadingTest");
     VirtualFile vFile = StandardFileSystems.local().findFileByPath(projectPath);
     CoreProjectLoader.loadProject(prjEnv.getProject(), vFile);
@@ -51,7 +45,7 @@
     final Module[] modules = moduleManager.getModules();
     assertEquals(1, modules.length);
 
-    ProjectRootManager projectRootManager = ProjectRootManager.getInstance(env.getProject());
+    ProjectRootManager projectRootManager = ProjectRootManager.getInstance(prjEnv.getProject());
     assertEquals("1.6", projectRootManager.getProjectSdkName());
 
     ModuleRootManager rootManager = ModuleRootManager.getInstance(modules[0]);
